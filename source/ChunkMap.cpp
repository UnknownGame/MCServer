
#include "Globals.h"  // NOTE: MSVC stupidness requires this to be the same across all modules

#include "ChunkMap.h"
#include "World.h"
#include "Root.h"
#include "Entities/Player.h"
#include "Item.h"
#include "Entities/Pickup.h"
#include "Chunk.h"
#include "Generating/Trees.h"  // used in cChunkMap::ReplaceTreeBlocks() for tree block discrimination
#include "BlockArea.h"
#include "PluginManager.h"
#include "Entities/TNTEntity.h"
<<<<<<< HEAD
#include "MobCensus.h"
#include "MobSpawner.h"
=======
#include "Blocks/BlockHandler.h"
>>>>>>> 442c428f

#ifndef _WIN32
	#include <cstdlib> // abs
#endif

#include "zlib.h"
#include <json/json.h>





////////////////////////////////////////////////////////////////////////////////
// cChunkMap:

cChunkMap::cChunkMap(cWorld * a_World )
	: m_World( a_World )
{
}





cChunkMap::~cChunkMap()
{
	cCSLock Lock(m_CSLayers);
	while (!m_Layers.empty())
	{
		delete m_Layers.back();
		m_Layers.pop_back();  // Must pop, because further chunk deletions query the chunkmap for entities and that would touch deleted data
	}
}





void cChunkMap::RemoveLayer( cChunkLayer* a_Layer )
{
	cCSLock Lock(m_CSLayers);
	m_Layers.remove(a_Layer);
}





cChunkMap::cChunkLayer * cChunkMap::GetLayer(int a_LayerX, int a_LayerZ)
{
	cCSLock Lock(m_CSLayers);
	for (cChunkLayerList::const_iterator itr = m_Layers.begin(); itr != m_Layers.end(); ++itr)
	{
		if (((*itr)->GetX() == a_LayerX) && ((*itr)->GetZ() == a_LayerZ))
		{
			return *itr;
		}
	}
	
	// Not found, create new:
	cChunkLayer * Layer = new cChunkLayer(a_LayerX, a_LayerZ, this);
	if (Layer == NULL)
	{
		LOGERROR("cChunkMap: Cannot create new layer, server out of memory?");
		return NULL;
	}
	m_Layers.push_back(Layer);
	return Layer;
}





cChunkMap::cChunkLayer * cChunkMap::FindLayerForChunk(int a_ChunkX, int a_ChunkZ)
{
	const int LayerX = FAST_FLOOR_DIV(a_ChunkX, LAYER_SIZE);
	const int LayerZ = FAST_FLOOR_DIV(a_ChunkZ, LAYER_SIZE);
	return FindLayer(LayerX, LayerZ);
}





cChunkMap::cChunkLayer * cChunkMap::FindLayer(int a_LayerX, int a_LayerZ)
{
	ASSERT(m_CSLayers.IsLockedByCurrentThread());

	for (cChunkLayerList::const_iterator itr = m_Layers.begin(); itr != m_Layers.end(); ++itr)
	{
		if (((*itr)->GetX() == a_LayerX) && ((*itr)->GetZ() == a_LayerZ))
		{
			return *itr;
		}
	}  // for itr - m_Layers[]
	
	// Not found
	return NULL;
}





cChunkMap::cChunkLayer * cChunkMap::GetLayerForChunk(int a_ChunkX, int a_ChunkZ)
{
	const int LayerX = FAST_FLOOR_DIV(a_ChunkX, LAYER_SIZE);
	const int LayerZ = FAST_FLOOR_DIV(a_ChunkZ, LAYER_SIZE);
	return GetLayer(LayerX, LayerZ);
}





cChunkPtr cChunkMap::GetChunk( int a_ChunkX, int a_ChunkY, int a_ChunkZ )
{
	// No need to lock m_CSLayers, since it's already locked by the operation that called us
	ASSERT(m_CSLayers.IsLockedByCurrentThread());

	cChunkLayer * Layer = GetLayerForChunk( a_ChunkX, a_ChunkZ );
	if (Layer == NULL)
	{
		// An error must have occurred, since layers are automatically created if they don't exist
		return NULL;
	}
	
	cChunkPtr Chunk = Layer->GetChunk(a_ChunkX, a_ChunkY, a_ChunkZ);
	if (Chunk == NULL)
	{
		return NULL;
	}
	if (!(Chunk->IsValid()))
	{
		m_World->GetStorage().QueueLoadChunk(a_ChunkX, a_ChunkY, a_ChunkZ, true);
	}
	return Chunk;
}





cChunkPtr cChunkMap::GetChunkNoGen( int a_ChunkX, int a_ChunkY, int a_ChunkZ )
{
	// No need to lock m_CSLayers, since it's already locked by the operation that called us
	cChunkLayer * Layer = GetLayerForChunk( a_ChunkX, a_ChunkZ );
	if (Layer == NULL)
	{
		// An error must have occurred, since layers are automatically created if they don't exist
		return NULL;
	}
	
	cChunkPtr Chunk = Layer->GetChunk(a_ChunkX, a_ChunkY, a_ChunkZ);
	if (Chunk == NULL)
	{
		return NULL;
	}
	if (!(Chunk->IsValid()))
	{
		m_World->GetStorage().QueueLoadChunk(a_ChunkX, a_ChunkY, a_ChunkZ, false);
	}
	
	return Chunk;
}





cChunkPtr cChunkMap::GetChunkNoLoad( int a_ChunkX, int a_ChunkY, int a_ChunkZ )
{
	// No need to lock m_CSLayers, since it's already locked by the operation that called us
	cChunkLayer * Layer = GetLayerForChunk( a_ChunkX, a_ChunkZ );
	if (Layer == NULL)
	{
		// An error must have occurred, since layers are automatically created if they don't exist
		return NULL;
	}
	
	return Layer->GetChunk(a_ChunkX, a_ChunkY, a_ChunkZ);
}





bool cChunkMap::LockedGetBlock(int a_BlockX, int a_BlockY, int a_BlockZ, BLOCKTYPE & a_BlockType, NIBBLETYPE & a_BlockMeta)
{
	// We already have m_CSLayers locked since this can be called only from within the tick thread
	ASSERT(m_CSLayers.IsLockedByCurrentThread());

	int ChunkX, ChunkZ;
	cChunkDef::AbsoluteToRelative(a_BlockX, a_BlockY, a_BlockZ, ChunkX, ChunkZ);
	cChunkPtr Chunk = GetChunkNoLoad(ChunkX, ZERO_CHUNK_Y, ChunkZ);
	if (Chunk == NULL)
	{
		return false;
	}
	
	int Index = cChunkDef::MakeIndexNoCheck(a_BlockX, a_BlockY, a_BlockZ);
	a_BlockType = Chunk->GetBlock(Index);
	a_BlockMeta = Chunk->GetMeta(Index);
	return true;
}





bool cChunkMap::LockedGetBlockType(int a_BlockX, int a_BlockY, int a_BlockZ, BLOCKTYPE & a_BlockType)
{
	// We already have m_CSLayers locked since this can be called only from within the tick thread
	ASSERT(m_CSLayers.IsLockedByCurrentThread());

	int ChunkX, ChunkZ;
	cChunkDef::AbsoluteToRelative(a_BlockX, a_BlockY, a_BlockZ, ChunkX, ChunkZ);
	cChunkPtr Chunk = GetChunkNoLoad(ChunkX, ZERO_CHUNK_Y, ChunkZ);
	if (Chunk == NULL)
	{
		return false;
	}
	
	int Index = cChunkDef::MakeIndexNoCheck(a_BlockX, a_BlockY, a_BlockZ);
	a_BlockType = Chunk->GetBlock(Index);
	return true;
}





bool cChunkMap::LockedGetBlockMeta(int a_BlockX, int a_BlockY, int a_BlockZ, NIBBLETYPE & a_BlockMeta)
{
	// We already have m_CSLayers locked since this can be called only from within the tick thread
	ASSERT(m_CSLayers.IsLockedByCurrentThread());
	
	int ChunkX, ChunkZ;
	cChunkDef::AbsoluteToRelative(a_BlockX, a_BlockY, a_BlockZ, ChunkX, ChunkZ);
	cChunkPtr Chunk = GetChunkNoLoad(ChunkX, ZERO_CHUNK_Y, ChunkZ);
	if (Chunk == NULL)
	{
		return false;
	}
	
	int Index = cChunkDef::MakeIndexNoCheck(a_BlockX, a_BlockY, a_BlockZ);
	a_BlockMeta = Chunk->GetMeta(Index);
	return true;
}





bool cChunkMap::LockedSetBlock(int a_BlockX, int a_BlockY, int a_BlockZ, BLOCKTYPE   a_BlockType, NIBBLETYPE   a_BlockMeta)
{
	// We already have m_CSLayers locked since this can be called only from within the tick thread
	int ChunkX, ChunkZ;
	cChunkDef::AbsoluteToRelative(a_BlockX, a_BlockY, a_BlockZ, ChunkX, ChunkZ);
	cChunkPtr Chunk = GetChunkNoLoad(ChunkX, ZERO_CHUNK_Y, ChunkZ);
	if (Chunk == NULL)
	{
		return false;
	}
	
	Chunk->SetBlock(a_BlockX, a_BlockY, a_BlockZ, a_BlockType, a_BlockMeta);
	return true;
}





bool cChunkMap::LockedFastSetBlock(int a_BlockX, int a_BlockY, int a_BlockZ, BLOCKTYPE a_BlockType, NIBBLETYPE a_BlockMeta)
{
	// We already have m_CSLayers locked since this can be called only from within the tick thread
	int ChunkX, ChunkZ;
	cChunkDef::AbsoluteToRelative(a_BlockX, a_BlockY, a_BlockZ, ChunkX, ChunkZ);
	cChunkPtr Chunk = GetChunkNoLoad(ChunkX, ZERO_CHUNK_Y, ChunkZ);
	if (Chunk == NULL)
	{
		return false;
	}
	
	Chunk->FastSetBlock(a_BlockX, a_BlockY, a_BlockZ, a_BlockType, a_BlockMeta);
	return true;
}





cChunk * cChunkMap::FindChunk(int a_ChunkX, int a_ChunkZ)
{
	ASSERT(m_CSLayers.IsLockedByCurrentThread());
	
	cChunkLayer * Layer = FindLayerForChunk(a_ChunkX, a_ChunkZ);
	if (Layer == NULL)
	{
		return NULL;
	}
	return Layer->FindChunk(a_ChunkX, a_ChunkZ);
}





void cChunkMap::BroadcastAttachEntity(const cEntity & a_Entity, const cEntity * a_Vehicle)
{
	cCSLock Lock(m_CSLayers);
	cChunkPtr Chunk = GetChunkNoGen(a_Entity.GetChunkX(), ZERO_CHUNK_Y, a_Entity.GetChunkZ());
	if (Chunk == NULL)
	{
		return;
	}
	// It's perfectly legal to broadcast packets even to invalid chunks!
	Chunk->BroadcastAttachEntity(a_Entity, a_Vehicle);
}





void cChunkMap::BroadcastBlockAction(int a_BlockX, int a_BlockY, int a_BlockZ, char a_Byte1, char a_Byte2, BLOCKTYPE a_BlockType, const cClientHandle * a_Exclude)
{
	cCSLock Lock(m_CSLayers);
	int x, y, z, ChunkX, ChunkZ;
	x = a_BlockX;
	y = a_BlockY;
	z = a_BlockZ;
	cChunkDef::BlockToChunk(x, z, ChunkX, ChunkZ);
	cChunkPtr Chunk = GetChunkNoGen(ChunkX, ZERO_CHUNK_Y, ChunkZ);
	if (Chunk == NULL)
	{
		return;
	}
	// It's perfectly legal to broadcast packets even to invalid chunks!
	Chunk->BroadcastBlockAction(a_BlockX, a_BlockY, a_BlockZ, a_Byte1, a_Byte2, a_BlockType, a_Exclude);
}





void cChunkMap::BroadcastBlockBreakAnimation(int a_entityID, int a_blockX, int a_blockY, int a_blockZ, char a_stage, const cClientHandle * a_Exclude)
{
	cCSLock Lock(m_CSLayers);
	int ChunkX, ChunkZ;

	cChunkDef::BlockToChunk(a_blockX, a_blockZ, ChunkX, ChunkZ);
	cChunkPtr Chunk = GetChunkNoGen(ChunkX, 0, ChunkZ);
	if (Chunk == NULL)
	{
		return;
	}
	// It's perfectly legal to broadcast packets even to invalid chunks!
	Chunk->BroadcastBlockBreakAnimation(a_entityID, a_blockX, a_blockY, a_blockZ, a_stage, a_Exclude);
}





void cChunkMap::BroadcastBlockEntity(int a_BlockX, int a_BlockY, int a_BlockZ, const cClientHandle * a_Exclude)
{
	cCSLock Lock(m_CSLayers);
	int ChunkX, ChunkZ;
	cChunkDef::BlockToChunk(a_BlockX, a_BlockZ, ChunkX, ChunkZ);
	cChunkPtr Chunk = GetChunkNoGen(ChunkX, 0, ChunkZ);
	if ((Chunk == NULL) || !Chunk->IsValid())
	{
		return;
	}
	Chunk->BroadcastBlockEntity(a_BlockX, a_BlockY, a_BlockZ, a_Exclude);
}





void cChunkMap::BroadcastChunkData(int a_ChunkX, int a_ChunkZ, cChunkDataSerializer & a_Serializer, const cClientHandle * a_Exclude)
{
	cCSLock Lock(m_CSLayers);
	cChunkPtr Chunk = GetChunkNoGen(a_ChunkX, 0, a_ChunkZ);
	if (Chunk == NULL)
	{
		return;
	}
	// It's perfectly legal to broadcast packets even to invalid chunks!
	Chunk->BroadcastChunkData(a_Serializer, a_Exclude);
}





void cChunkMap::BroadcastCollectPickup(const cPickup & a_Pickup, const cPlayer & a_Player, const cClientHandle * a_Exclude)
{
	cCSLock Lock(m_CSLayers);
	cChunkPtr Chunk = GetChunkNoGen(a_Pickup.GetChunkX(), ZERO_CHUNK_Y, a_Pickup.GetChunkZ());
	if (Chunk == NULL)
	{
		return;
	}
	// It's perfectly legal to broadcast packets even to invalid chunks!
	Chunk->BroadcastCollectPickup(a_Pickup, a_Player, a_Exclude);
}





void cChunkMap::BroadcastDestroyEntity(const cEntity & a_Entity, const cClientHandle * a_Exclude)
{
	cCSLock Lock(m_CSLayers);
	cChunkPtr Chunk = GetChunkNoGen(a_Entity.GetChunkX(), ZERO_CHUNK_Y, a_Entity.GetChunkZ());
	if (Chunk == NULL)
	{
		return;
	}
	// It's perfectly legal to broadcast packets even to invalid chunks!
	Chunk->BroadcastDestroyEntity(a_Entity, a_Exclude);
}





void cChunkMap::BroadcastEntityEquipment(const cEntity & a_Entity, short a_SlotNum, const cItem & a_Item, const cClientHandle * a_Exclude)
{
	cCSLock Lock(m_CSLayers);
	cChunkPtr Chunk = GetChunkNoGen(a_Entity.GetChunkX(), ZERO_CHUNK_Y, a_Entity.GetChunkZ());
	if (Chunk == NULL)
	{
		return;
	}
	// It's perfectly legal to broadcast packets even to invalid chunks!
	Chunk->BroadcastEntityEquipment(a_Entity, a_SlotNum, a_Item, a_Exclude);
}





void cChunkMap::BroadcastEntityHeadLook(const cEntity & a_Entity, const cClientHandle * a_Exclude)
{
	cCSLock Lock(m_CSLayers);
	cChunkPtr Chunk = GetChunkNoGen(a_Entity.GetChunkX(), ZERO_CHUNK_Y, a_Entity.GetChunkZ());
	if (Chunk == NULL)
	{
		return;
	}
	// It's perfectly legal to broadcast packets even to invalid chunks!
	Chunk->BroadcastEntityHeadLook(a_Entity, a_Exclude);
}





void cChunkMap::BroadcastEntityLook(const cEntity & a_Entity, const cClientHandle * a_Exclude)
{
	cCSLock Lock(m_CSLayers);
	cChunkPtr Chunk = GetChunkNoGen(a_Entity.GetChunkX(), ZERO_CHUNK_Y, a_Entity.GetChunkZ());
	if (Chunk == NULL)
	{
		return;
	}
	// It's perfectly legal to broadcast packets even to invalid chunks!
	Chunk->BroadcastEntityLook(a_Entity, a_Exclude);
}





void cChunkMap::BroadcastEntityMetadata(const cEntity & a_Entity, const cClientHandle * a_Exclude)
{
	cCSLock Lock(m_CSLayers);
	cChunkPtr Chunk = GetChunkNoGen(a_Entity.GetChunkX(), ZERO_CHUNK_Y, a_Entity.GetChunkZ());
	if (Chunk == NULL)
	{
		return;
	}
	// It's perfectly legal to broadcast packets even to invalid chunks!
	Chunk->BroadcastEntityMetadata(a_Entity, a_Exclude);
}





void cChunkMap::BroadcastEntityRelMove(const cEntity & a_Entity, char a_RelX, char a_RelY, char a_RelZ, const cClientHandle * a_Exclude)
{
	cCSLock Lock(m_CSLayers);
	cChunkPtr Chunk = GetChunkNoGen(a_Entity.GetChunkX(), ZERO_CHUNK_Y, a_Entity.GetChunkZ());
	if (Chunk == NULL)
	{
		return;
	}
	// It's perfectly legal to broadcast packets even to invalid chunks!
	Chunk->BroadcastEntityRelMove(a_Entity, a_RelX, a_RelY, a_RelZ, a_Exclude);
}





void cChunkMap::BroadcastEntityRelMoveLook(const cEntity & a_Entity, char a_RelX, char a_RelY, char a_RelZ, const cClientHandle * a_Exclude)
{
	cCSLock Lock(m_CSLayers);
	cChunkPtr Chunk = GetChunkNoGen(a_Entity.GetChunkX(), ZERO_CHUNK_Y, a_Entity.GetChunkZ());
	if (Chunk == NULL)
	{
		return;
	}
	// It's perfectly legal to broadcast packets even to invalid chunks!
	Chunk->BroadcastEntityRelMoveLook(a_Entity, a_RelX, a_RelY, a_RelZ, a_Exclude);
}





void cChunkMap::BroadcastEntityStatus(const cEntity & a_Entity, char a_Status, const cClientHandle * a_Exclude)
{
	cCSLock Lock(m_CSLayers);
	cChunkPtr Chunk = GetChunkNoGen(a_Entity.GetChunkX(), ZERO_CHUNK_Y, a_Entity.GetChunkZ());
	if (Chunk == NULL)
	{
		return;
	}
	// It's perfectly legal to broadcast packets even to invalid chunks!
	Chunk->BroadcastEntityStatus(a_Entity, a_Status, a_Exclude);
}





void cChunkMap::BroadcastEntityVelocity(const cEntity & a_Entity, const cClientHandle * a_Exclude)
{
	cCSLock Lock(m_CSLayers);
	cChunkPtr Chunk = GetChunkNoGen(a_Entity.GetChunkX(), ZERO_CHUNK_Y, a_Entity.GetChunkZ());
	if (Chunk == NULL)
	{
		return;
	}
	// It's perfectly legal to broadcast packets even to invalid chunks!
	Chunk->BroadcastEntityVelocity(a_Entity, a_Exclude);
}





void cChunkMap::BroadcastPlayerAnimation(const cPlayer & a_Player, char a_Animation, const cClientHandle * a_Exclude)
{
	cCSLock Lock(m_CSLayers);
	cChunkPtr Chunk = GetChunkNoGen(a_Player.GetChunkX(), ZERO_CHUNK_Y, a_Player.GetChunkZ());
	if (Chunk == NULL)
	{
		return;
	}
	// It's perfectly legal to broadcast packets even to invalid chunks!
	Chunk->BroadcastPlayerAnimation(a_Player, a_Animation, a_Exclude);
}





void cChunkMap::BroadcastSoundEffect(const AString & a_SoundName, int a_SrcX, int a_SrcY, int a_SrcZ, float a_Volume, float a_Pitch, const cClientHandle * a_Exclude)
{
	cCSLock Lock(m_CSLayers);
	int ChunkX, ChunkZ;

	cChunkDef::BlockToChunk(a_SrcX / 8, a_SrcZ / 8, ChunkX, ChunkZ);
	cChunkPtr Chunk = GetChunkNoGen(ChunkX, 0, ChunkZ);
	if (Chunk == NULL)
	{
		return;
	}
	// It's perfectly legal to broadcast packets even to invalid chunks!
	Chunk->BroadcastSoundEffect(a_SoundName, a_SrcX, a_SrcY, a_SrcZ, a_Volume, a_Pitch, a_Exclude);
}





void cChunkMap::BroadcastSoundParticleEffect(int a_EffectID, int a_SrcX, int a_SrcY, int a_SrcZ, int a_Data, const cClientHandle * a_Exclude)
{
	cCSLock Lock(m_CSLayers);
	int ChunkX, ChunkZ;

	cChunkDef::BlockToChunk(a_SrcX / 8, a_SrcZ / 8, ChunkX, ChunkZ);
	cChunkPtr Chunk = GetChunkNoGen(ChunkX, 0, ChunkZ);
	if (Chunk == NULL)
	{
		return;
	}
	// It's perfectly legal to broadcast packets even to invalid chunks!
	Chunk->BroadcastSoundParticleEffect(a_EffectID, a_SrcX, a_SrcY, a_SrcZ, a_Data, a_Exclude);
}





void cChunkMap::BroadcastSpawnEntity(cEntity & a_Entity, const cClientHandle * a_Exclude)
{
	cCSLock Lock(m_CSLayers);
	cChunkPtr Chunk = GetChunkNoGen(a_Entity.GetChunkX(), ZERO_CHUNK_Y, a_Entity.GetChunkZ());
	if (Chunk == NULL)
	{
		return;
	}
	// It's perfectly legal to broadcast packets even to invalid chunks!
	Chunk->BroadcastSpawnEntity(a_Entity, a_Exclude);
}





void cChunkMap::BroadcastThunderbolt(int a_BlockX, int a_BlockY, int a_BlockZ, const cClientHandle * a_Exclude)
{
	cCSLock Lock(m_CSLayers);
	int ChunkX, ChunkZ;
	cChunkDef::BlockToChunk(a_BlockX, a_BlockZ, ChunkX, ChunkZ);
	cChunkPtr Chunk = GetChunkNoGen(ChunkX, 0, ChunkZ);
	if (Chunk == NULL)
	{
		return;
	}
	// It's perfectly legal to broadcast packets even to invalid chunks!
	Chunk->BroadcastThunderbolt(a_BlockX, a_BlockY, a_BlockZ, a_Exclude);
}





void cChunkMap::BroadcastUseBed(const cEntity & a_Entity, int a_BlockX, int a_BlockY, int a_BlockZ )
{
	cCSLock Lock(m_CSLayers);
	int ChunkX, ChunkZ;

	cChunkDef::BlockToChunk(a_BlockX, a_BlockZ, ChunkX, ChunkZ);
	cChunkPtr Chunk = GetChunkNoGen(ChunkX, 0, ChunkZ);
	if (Chunk == NULL)
	{
		return;
	}
	// It's perfectly legal to broadcast packets even to invalid chunks!
	Chunk->BroadcastUseBed(a_Entity, a_BlockX, a_BlockY, a_BlockZ);
}





void cChunkMap::SendBlockEntity(int a_BlockX, int a_BlockY, int a_BlockZ, cClientHandle & a_Client)
{
	cCSLock Lock(m_CSLayers);
	int ChunkX, ChunkZ;
	cChunkDef::BlockToChunk(a_BlockX, a_BlockZ, ChunkX, ChunkZ);
	cChunkPtr Chunk = GetChunkNoGen(ChunkX, 0, ChunkZ);
	if ((Chunk == NULL) || !Chunk->IsValid())
	{
		return;
	}
	Chunk->SendBlockEntity(a_BlockX, a_BlockY, a_BlockZ, a_Client);
}





void cChunkMap::UseBlockEntity(cPlayer * a_Player, int a_BlockX, int a_BlockY, int a_BlockZ)
{
	// a_Player rclked block entity at the coords specified, handle it
	cCSLock Lock(m_CSLayers);
	int ChunkX, ChunkZ;
	cChunkDef::BlockToChunk(a_BlockX, a_BlockZ, ChunkX, ChunkZ);
	cChunkPtr Chunk = GetChunkNoGen(ChunkX, 0, ChunkZ);
	if ((Chunk == NULL) || !Chunk->IsValid())
	{
		return;
	}
	Chunk->UseBlockEntity(a_Player, a_BlockX, a_BlockY, a_BlockZ);
}





bool cChunkMap::DoWithChunk(int a_ChunkX, int a_ChunkZ, cChunkCallback & a_Callback)
{
	cCSLock Lock(m_CSLayers);
	cChunkPtr Chunk = GetChunkNoLoad(a_ChunkX, ZERO_CHUNK_Y, a_ChunkZ);
	if (Chunk == NULL)
	{
		return false;
	}
	return a_Callback.Item(Chunk);
}





void cChunkMap::WakeUpSimulators(int a_BlockX, int a_BlockY, int a_BlockZ)
{
	cCSLock Lock(m_CSLayers);
	int ChunkX, ChunkZ;
	cChunkDef::BlockToChunk(a_BlockX, a_BlockZ, ChunkX, ChunkZ);
	cChunkPtr Chunk = GetChunkNoGen(ChunkX, 0, ChunkZ);
	if ((Chunk == NULL) || !Chunk->IsValid())
	{
		return;
	}
	m_World->GetSimulatorManager()->WakeUp(a_BlockX, a_BlockY, a_BlockZ, Chunk);
}





/// Wakes up the simulators for the specified area of blocks
void cChunkMap::WakeUpSimulatorsInArea(int a_MinBlockX, int a_MaxBlockX, int a_MinBlockY, int a_MaxBlockY, int a_MinBlockZ, int a_MaxBlockZ)
{
	cSimulatorManager * SimMgr = m_World->GetSimulatorManager();
	int MinChunkX, MinChunkZ, MaxChunkX, MaxChunkZ;
	cChunkDef::BlockToChunk(a_MinBlockX, a_MinBlockZ, MinChunkX, MinChunkZ);
	cChunkDef::BlockToChunk(a_MaxBlockX, a_MaxBlockZ, MaxChunkX, MaxChunkZ);
	for (int z = MinChunkZ; z <= MaxChunkZ; z++)
	{
		int MinZ = std::max(a_MinBlockZ, z * cChunkDef::Width);
		int MaxZ = std::min(a_MaxBlockZ, z * cChunkDef::Width + cChunkDef::Width - 1);
		for (int x = MinChunkX; x <= MaxChunkX; x++)
		{
			cChunkPtr Chunk = GetChunkNoGen(x, 0, z);
			if ((Chunk == NULL) || !Chunk->IsValid())
			{
				continue;
			}
			int MinX = std::max(a_MinBlockX, x * cChunkDef::Width);
			int MaxX = std::min(a_MaxBlockX, x * cChunkDef::Width + cChunkDef::Width - 1);
			for (int BlockY = a_MinBlockY; BlockY <= a_MaxBlockY; BlockY++)
			{
				for (int BlockZ = MinZ; BlockZ <= MaxZ; BlockZ++)
				{
					for (int BlockX = MinX; BlockX <= MaxX; BlockX++)
					{
						SimMgr->WakeUp(BlockX, BlockY, BlockZ, Chunk);
					}  // for BlockX
				}  // for BlockZ
			}  // for BlockY
		}  // for x - chunks
	}  // for z = chunks
}





void cChunkMap::MarkChunkDirty (int a_ChunkX, int a_ChunkZ)
{
	cCSLock Lock(m_CSLayers);
	cChunkPtr Chunk = GetChunkNoGen(a_ChunkX, ZERO_CHUNK_Y, a_ChunkZ);
	if ((Chunk == NULL) || !Chunk->IsValid())
	{
		return;
	}
	Chunk->MarkDirty();
}





void cChunkMap::MarkChunkSaving(int a_ChunkX, int a_ChunkZ)
{
	cCSLock Lock(m_CSLayers);
	cChunkPtr Chunk = GetChunkNoGen(a_ChunkX, ZERO_CHUNK_Y, a_ChunkZ);
	if ((Chunk == NULL) || !Chunk->IsValid())
	{
		return;
	}
	Chunk->MarkSaving();
}





void cChunkMap::MarkChunkSaved (int a_ChunkX, int a_ChunkZ)
{
	cCSLock Lock(m_CSLayers);
	cChunkPtr Chunk = GetChunkNoGen(a_ChunkX, ZERO_CHUNK_Y, a_ChunkZ);
	if ((Chunk == NULL) || !Chunk->IsValid())
	{
		return;
	}
	Chunk->MarkSaved();
}





void cChunkMap::SetChunkData(
	int a_ChunkX, int a_ChunkZ,
	const BLOCKTYPE *  a_BlockTypes,
	const NIBBLETYPE * a_BlockMeta,
	const NIBBLETYPE * a_BlockLight,
	const NIBBLETYPE * a_BlockSkyLight,
	const cChunkDef::HeightMap * a_HeightMap,
	const cChunkDef::BiomeMap &  a_BiomeMap,
	cBlockEntityList & a_BlockEntities,
	bool a_MarkDirty
)
{
	cCSLock Lock(m_CSLayers);
	cChunkPtr Chunk = GetChunkNoLoad(a_ChunkX, ZERO_CHUNK_Y, a_ChunkZ);
	if (Chunk == NULL)
	{
		return;
	}
	Chunk->SetAllData(a_BlockTypes, a_BlockMeta, a_BlockLight, a_BlockSkyLight, a_HeightMap, a_BiomeMap, a_BlockEntities);
	
	if (a_MarkDirty)
	{
		Chunk->MarkDirty();
	}

	// Notify plugins of the chunk becoming available
	cPluginManager::Get()->CallHookChunkAvailable(m_World, a_ChunkX, a_ChunkZ);
}





void cChunkMap::ChunkLighted(
	int a_ChunkX, int a_ChunkZ,
	const cChunkDef::BlockNibbles & a_BlockLight,
	const cChunkDef::BlockNibbles & a_SkyLight
)
{
	cCSLock Lock(m_CSLayers);
	cChunkPtr Chunk = GetChunkNoLoad(a_ChunkX, ZERO_CHUNK_Y, a_ChunkZ);
	if (Chunk == NULL)
	{
		return;
	}
	Chunk->SetLight(a_BlockLight, a_SkyLight);
	Chunk->MarkDirty();
}





bool cChunkMap::GetChunkData(int a_ChunkX, int a_ChunkZ, cChunkDataCallback & a_Callback)
{
	cCSLock Lock(m_CSLayers);
	cChunkPtr Chunk = GetChunkNoGen(a_ChunkX, ZERO_CHUNK_Y, a_ChunkZ);
	if ((Chunk == NULL) || !Chunk->IsValid())
	{
		return false;
	}
	Chunk->GetAllData(a_Callback);
	return true;
}





bool cChunkMap::GetChunkBlockTypes(int a_ChunkX, int a_ChunkZ, BLOCKTYPE * a_BlockTypes)
{
	cCSLock Lock(m_CSLayers);
	cChunkPtr Chunk = GetChunkNoGen(a_ChunkX, ZERO_CHUNK_Y, a_ChunkZ);
	if ((Chunk == NULL) || !Chunk->IsValid())
	{
		return false;
	}
	Chunk->GetBlockTypes(a_BlockTypes);
	return true;
}





bool cChunkMap::IsChunkValid(int a_ChunkX, int a_ChunkZ)
{
	cCSLock Lock(m_CSLayers);
	cChunkPtr Chunk = GetChunkNoLoad(a_ChunkX, ZERO_CHUNK_Y, a_ChunkZ);
	return (Chunk != NULL) && Chunk->IsValid();
}





bool cChunkMap::HasChunkAnyClients(int a_ChunkX, int a_ChunkZ)
{
	cCSLock Lock(m_CSLayers);
	cChunkPtr Chunk = GetChunkNoGen(a_ChunkX, ZERO_CHUNK_Y, a_ChunkZ);
	return (Chunk != NULL) && Chunk->HasAnyClients();
}





int  cChunkMap::GetHeight(int a_BlockX, int a_BlockZ)
{
	while (true)
	{
		cCSLock Lock(m_CSLayers);
		int ChunkX, ChunkZ, BlockY = 0;
		cChunkDef::AbsoluteToRelative(a_BlockX, BlockY, a_BlockZ, ChunkX, ChunkZ);
		cChunkPtr Chunk = GetChunk(ChunkX, ZERO_CHUNK_Y, ChunkZ);
		if (Chunk == NULL)
		{
			return 0;
		}
		
		if (Chunk->IsValid())
		{
			return Chunk->GetHeight(a_BlockX, a_BlockZ);
		}

		// The chunk is not valid, wait for it to become valid:
		cCSUnlock Unlock(Lock);
		m_evtChunkValid.Wait();
	}  // while (true)
}





bool cChunkMap::TryGetHeight(int a_BlockX, int a_BlockZ, int & a_Height)
{
	// Returns false if chunk not loaded / generated
	cCSLock Lock(m_CSLayers);
	int ChunkX, ChunkZ, BlockY = 0;
	cChunkDef::AbsoluteToRelative(a_BlockX, BlockY, a_BlockZ, ChunkX, ChunkZ);
	cChunkPtr Chunk = GetChunkNoLoad(ChunkX, ZERO_CHUNK_Y, ChunkZ);
	if ((Chunk == NULL) || !Chunk->IsValid())
	{
		return false;
	}
	a_Height = Chunk->GetHeight(a_BlockX, a_BlockZ);
	return true;
}





void cChunkMap::FastSetBlocks(sSetBlockList & a_BlockList)
{
	sSetBlockList Failed;
	
	// Process all items from a_BlockList, either successfully or by placing into Failed
	while (!a_BlockList.empty())
	{
		int ChunkX = a_BlockList.front().ChunkX;
		int ChunkZ = a_BlockList.front().ChunkZ;
		cCSLock Lock(m_CSLayers);
		cChunkPtr Chunk = GetChunkNoGen(ChunkX, ZERO_CHUNK_Y, ChunkZ);
		if ((Chunk != NULL) && Chunk->IsValid())
		{
			for (sSetBlockList::iterator itr = a_BlockList.begin(); itr != a_BlockList.end();)
			{
				if ((itr->ChunkX == ChunkX) && (itr->ChunkZ == ChunkZ))
				{
					Chunk->FastSetBlock(itr->x, itr->y, itr->z, itr->BlockType, itr->BlockMeta);
					itr = a_BlockList.erase(itr);
				}
				else
				{
					++itr;
				}
			}  // for itr - a_BlockList[]
		}
		else
		{
			// The chunk is not valid, move all blocks within this chunk to Failed
			for (sSetBlockList::iterator itr = a_BlockList.begin(); itr != a_BlockList.end();)
			{
				if ((itr->ChunkX == ChunkX) && (itr->ChunkZ == ChunkZ))
				{
					Failed.push_back(*itr);
					itr = a_BlockList.erase(itr);
				}
				else
				{
					++itr;
				}
			}  // for itr - a_BlockList[]
		}
	}
	
	// Return the failed:
	std::swap(Failed, a_BlockList);
}





void cChunkMap::CollectPickupsByPlayer(cPlayer * a_Player)
{
	int BlockX = (int)(a_Player->GetPosX());  // Truncating doesn't matter much; we're scanning entire chunks anyway
	int BlockY = (int)(a_Player->GetPosY());
	int BlockZ = (int)(a_Player->GetPosZ());
	int ChunkX, ChunkZ, ChunkY = ZERO_CHUNK_Y;
	cChunkDef::AbsoluteToRelative(BlockX, BlockY, BlockZ, ChunkX, ChunkZ);
	int OtherChunkX = ChunkX + ((BlockX > 8) ? 1 : -1);
	int OtherChunkZ = ChunkZ + ((BlockZ > 8) ? 1 : -1);
	
	// We suppose that each player keeps their chunks in memory, therefore it makes little sense to try to re-load or even generate them.
	// The only time the chunks are not valid is when the player is downloading the initial world and they should not call this at that moment
	
	cCSLock Lock(m_CSLayers);
	GetChunkNoLoad(ChunkX, ChunkY, ChunkZ)->CollectPickupsByPlayer(a_Player);

	// Check the neighboring chunks as well:
	GetChunkNoLoad(OtherChunkX, ChunkY, ChunkZ     )->CollectPickupsByPlayer(a_Player);
	GetChunkNoLoad(OtherChunkX, ChunkY, OtherChunkZ)->CollectPickupsByPlayer(a_Player);
	GetChunkNoLoad(ChunkX,      ChunkY, ChunkZ     )->CollectPickupsByPlayer(a_Player);
	GetChunkNoLoad(ChunkX,      ChunkY, OtherChunkZ)->CollectPickupsByPlayer(a_Player);
}





BLOCKTYPE cChunkMap::GetBlock(int a_BlockX, int a_BlockY, int a_BlockZ)
{
	int ChunkX, ChunkZ;
	cChunkDef::AbsoluteToRelative(a_BlockX, a_BlockY, a_BlockZ, ChunkX, ChunkZ );
	
	cCSLock Lock(m_CSLayers);
	cChunkPtr Chunk = GetChunk(ChunkX, ZERO_CHUNK_Y, ChunkZ);
	if ((Chunk != NULL) && Chunk->IsValid())
	{
		return Chunk->GetBlock(a_BlockX, a_BlockY, a_BlockZ);
	}
	return 0;
}





NIBBLETYPE cChunkMap::GetBlockMeta(int a_BlockX, int a_BlockY, int a_BlockZ)
{
	int ChunkX, ChunkZ;
	cChunkDef::AbsoluteToRelative(a_BlockX, a_BlockY, a_BlockZ, ChunkX, ChunkZ );
	
	cCSLock Lock(m_CSLayers);
	cChunkPtr Chunk = GetChunk( ChunkX, ZERO_CHUNK_Y, ChunkZ );
	if ((Chunk != NULL) && Chunk->IsValid() )
	{
		return Chunk->GetMeta(a_BlockX, a_BlockY, a_BlockZ);
	}
	return 0;
}





NIBBLETYPE cChunkMap::GetBlockSkyLight(int a_BlockX, int a_BlockY, int a_BlockZ)
{
	int ChunkX, ChunkZ;
	cChunkDef::AbsoluteToRelative(a_BlockX, a_BlockY, a_BlockZ, ChunkX, ChunkZ );

	cCSLock Lock(m_CSLayers);
	cChunkPtr Chunk = GetChunk( ChunkX, ZERO_CHUNK_Y, ChunkZ );
	if ((Chunk != NULL) && Chunk->IsValid() )
	{
		return Chunk->GetSkyLight(a_BlockX, a_BlockY, a_BlockZ);
	}
	return 0;
}





NIBBLETYPE cChunkMap::GetBlockBlockLight(int a_BlockX, int a_BlockY, int a_BlockZ)
{
	int ChunkX, ChunkZ;
	cChunkDef::AbsoluteToRelative(a_BlockX, a_BlockY, a_BlockZ, ChunkX, ChunkZ );

	cCSLock Lock(m_CSLayers);
	cChunkPtr Chunk = GetChunk( ChunkX, ZERO_CHUNK_Y, ChunkZ );
	if ((Chunk != NULL) && Chunk->IsValid() )
	{
		return Chunk->GetBlockLight(a_BlockX, a_BlockY, a_BlockZ);
	}
	return 0;
}





void cChunkMap::SetBlockMeta(int a_BlockX, int a_BlockY, int a_BlockZ, NIBBLETYPE a_BlockMeta)
{
	int ChunkX, ChunkZ;
	cChunkDef::AbsoluteToRelative(a_BlockX, a_BlockY, a_BlockZ, ChunkX, ChunkZ);
	// a_BlockXYZ now contains relative coords!

	cCSLock Lock(m_CSLayers);
	cChunkPtr Chunk = GetChunk(ChunkX, ZERO_CHUNK_Y, ChunkZ);
	if ((Chunk != NULL) && Chunk->IsValid())
	{
		Chunk->SetMeta(a_BlockX, a_BlockY, a_BlockZ, a_BlockMeta);
		Chunk->MarkDirty();
		Chunk->SendBlockTo(a_BlockX, a_BlockY, a_BlockZ, NULL);
	}
}





void cChunkMap::SetBlock(int a_BlockX, int a_BlockY, int a_BlockZ, BLOCKTYPE a_BlockType, BLOCKTYPE a_BlockMeta)
{
	int ChunkX, ChunkZ, X = a_BlockX, Y = a_BlockY, Z = a_BlockZ;
	cChunkDef::AbsoluteToRelative( X, Y, Z, ChunkX, ChunkZ );

	cCSLock Lock(m_CSLayers);
	cChunkPtr Chunk = GetChunk( ChunkX, ZERO_CHUNK_Y, ChunkZ );
	if ((Chunk != NULL) && Chunk->IsValid())
	{
		Chunk->SetBlock(X, Y, Z, a_BlockType, a_BlockMeta );
		m_World->GetSimulatorManager()->WakeUp(a_BlockX, a_BlockY, a_BlockZ, Chunk);
	}
}





void cChunkMap::QueueSetBlock(int a_BlockX, int a_BlockY, int a_BlockZ, BLOCKTYPE a_BlockType, BLOCKTYPE a_BlockMeta, Int64 a_Tick)
{
	int ChunkX, ChunkZ, X = a_BlockX, Y = a_BlockY, Z = a_BlockZ;
	cChunkDef::AbsoluteToRelative(X, Y, Z, ChunkX, ChunkZ);

	cCSLock Lock(m_CSLayers);
	cChunkPtr Chunk = GetChunk(ChunkX, ZERO_CHUNK_Y, ChunkZ);
	if ((Chunk != NULL) && Chunk->IsValid())
	{
		Chunk->QueueSetBlock(X, Y, Z, a_BlockType, a_BlockMeta, a_Tick);
	}
}





bool cChunkMap::GetBlockTypeMeta(int a_BlockX, int a_BlockY, int a_BlockZ, BLOCKTYPE & a_BlockType, NIBBLETYPE & a_BlockMeta)
{
	int ChunkX, ChunkZ, X = a_BlockX, Y = a_BlockY, Z = a_BlockZ;
	cChunkDef::AbsoluteToRelative( X, Y, Z, ChunkX, ChunkZ );

	cCSLock Lock(m_CSLayers);
	cChunkPtr Chunk = GetChunk( ChunkX, ZERO_CHUNK_Y, ChunkZ );
	if ((Chunk != NULL) && Chunk->IsValid())
	{
		Chunk->GetBlockTypeMeta(X, Y, Z, a_BlockType, a_BlockMeta);
		return true;
	}
	return false;
}





bool cChunkMap::GetBlockInfo(int a_BlockX, int a_BlockY, int a_BlockZ, BLOCKTYPE & a_BlockType, NIBBLETYPE & a_Meta, NIBBLETYPE & a_SkyLight, NIBBLETYPE & a_BlockLight)
{
	int ChunkX, ChunkZ, X = a_BlockX, Y = a_BlockY, Z = a_BlockZ;
	cChunkDef::AbsoluteToRelative( X, Y, Z, ChunkX, ChunkZ );

	cCSLock Lock(m_CSLayers);
	cChunkPtr Chunk = GetChunk( ChunkX, ZERO_CHUNK_Y, ChunkZ );
	if ((Chunk != NULL) && Chunk->IsValid())
	{
		Chunk->GetBlockInfo(X, Y, Z, a_BlockType, a_Meta, a_SkyLight, a_BlockLight);
		return true;
	}
	return false;
}





void cChunkMap::ReplaceBlocks(const sSetBlockVector & a_Blocks, BLOCKTYPE a_FilterBlockType)
{
	cCSLock Lock(m_CSLayers);
	for (sSetBlockVector::const_iterator itr = a_Blocks.begin(); itr != a_Blocks.end(); ++itr)
	{
		cChunkPtr Chunk = GetChunk(itr->ChunkX, ZERO_CHUNK_Y, itr->ChunkZ );
		if ((Chunk == NULL) || !Chunk->IsValid())
		{
			continue;
		}
		if (Chunk->GetBlock(itr->x, itr->y, itr->z) == a_FilterBlockType)
		{
			Chunk->SetBlock(itr->x, itr->y, itr->z, itr->BlockType, itr->BlockMeta);
		}
	}
}





void cChunkMap::ReplaceTreeBlocks(const sSetBlockVector & a_Blocks)
{
	cCSLock Lock(m_CSLayers);
	for (sSetBlockVector::const_iterator itr = a_Blocks.begin(); itr != a_Blocks.end(); ++itr)
	{
		cChunkPtr Chunk = GetChunk(itr->ChunkX, ZERO_CHUNK_Y, itr->ChunkZ );
		if ((Chunk == NULL) || !Chunk->IsValid())
		{
			continue;
		}
		switch (Chunk->GetBlock(itr->x, itr->y, itr->z))
		{
			CASE_TREE_OVERWRITTEN_BLOCKS:
			{
				Chunk->SetBlock(itr->x, itr->y, itr->z, itr->BlockType, itr->BlockMeta);
				break;
			}
			case E_BLOCK_LEAVES:
			{
				if (itr->BlockType == E_BLOCK_LOG)
				{
					Chunk->SetBlock(itr->x, itr->y, itr->z, itr->BlockType, itr->BlockMeta);
				}
				break;
			}
		}
	}  // for itr - a_Blocks[]
}





EMCSBiome cChunkMap::GetBiomeAt (int a_BlockX, int a_BlockZ)
{
	int ChunkX, ChunkZ, X = a_BlockX, Y = 0, Z = a_BlockZ;
	cChunkDef::AbsoluteToRelative( X, Y, Z, ChunkX, ChunkZ );

	cCSLock Lock(m_CSLayers);
	cChunkPtr Chunk = GetChunk( ChunkX, ZERO_CHUNK_Y, ChunkZ );
	if ((Chunk != NULL) && Chunk->IsValid())
	{
		return Chunk->GetBiomeAt(X, Z);
	}
	else
	{
		return m_World->GetGenerator().GetBiomeAt(a_BlockX, a_BlockZ);
	}
}





bool cChunkMap::GetBlocks(sSetBlockVector & a_Blocks, bool a_ContinueOnFailure)
{
	bool res = true;
	cCSLock Lock(m_CSLayers);
	for (sSetBlockVector::iterator itr = a_Blocks.begin(); itr != a_Blocks.end(); ++itr)
	{
		cChunkPtr Chunk = GetChunk(itr->ChunkX, ZERO_CHUNK_Y, itr->ChunkZ );
		if ((Chunk == NULL) || !Chunk->IsValid())
		{
			if (!a_ContinueOnFailure)
			{
				return false;
			}
			res = false;
			continue;
		}
		int idx = cChunkDef::MakeIndexNoCheck(itr->x, itr->y, itr->z);
		itr->BlockType = Chunk->GetBlock(idx);
		itr->BlockMeta = Chunk->GetMeta(idx);
	}
	return res;
}





bool cChunkMap::DigBlock(int a_X, int a_Y, int a_Z)
{
	int PosX = a_X, PosY = a_Y, PosZ = a_Z, ChunkX, ChunkZ;

	cChunkDef::AbsoluteToRelative( PosX, PosY, PosZ, ChunkX, ChunkZ );

	{
		cCSLock Lock(m_CSLayers);
		cChunkPtr DestChunk = GetChunk( ChunkX, ZERO_CHUNK_Y, ChunkZ );
		if ((DestChunk == NULL) || !DestChunk->IsValid())
		{
			return false;
		}
		
		DestChunk->SetBlock(PosX, PosY, PosZ, E_BLOCK_AIR, 0 );
		m_World->GetSimulatorManager()->WakeUp(a_X, a_Y, a_Z, DestChunk);
	}

	return true;
}





void cChunkMap::SendBlockTo(int a_X, int a_Y, int a_Z, cPlayer * a_Player)
{
	int ChunkX, ChunkZ;
	cChunkDef::AbsoluteToRelative(a_X, a_Y, a_Z, ChunkX, ChunkZ);
	
	cCSLock Lock(m_CSLayers);
	cChunkPtr Chunk = GetChunk(ChunkX, ZERO_CHUNK_Y, ChunkZ);
	if (Chunk->IsValid())
	{
		Chunk->SendBlockTo(a_X, a_Y, a_Z, a_Player->GetClientHandle());
	}
}





void cChunkMap::CompareChunkClients(int a_ChunkX1, int a_ChunkZ1, int a_ChunkX2, int a_ChunkZ2, cClientDiffCallback & a_Callback)
{
	cCSLock Lock(m_CSLayers);
	cChunkPtr Chunk1 = GetChunkNoGen(a_ChunkX1, ZERO_CHUNK_Y, a_ChunkZ1);
	if (Chunk1 == NULL)
	{
		return;
	}
	cChunkPtr Chunk2 = GetChunkNoGen(a_ChunkX2, ZERO_CHUNK_Y, a_ChunkZ2);
	if (Chunk2 == NULL)
	{
		return;
	}
	
	CompareChunkClients(Chunk1, Chunk2, a_Callback);
}





void cChunkMap::CompareChunkClients(cChunk * a_Chunk1, cChunk * a_Chunk2, cClientDiffCallback & a_Callback)
{
	cClientHandleList Clients1(a_Chunk1->GetAllClients());
	cClientHandleList Clients2(a_Chunk2->GetAllClients());
	
	// Find "removed" clients:
	for (cClientHandleList::iterator itr1 = Clients1.begin(); itr1 != Clients1.end(); ++itr1)
	{
		bool Found = false;
		for (cClientHandleList::iterator itr2 = Clients2.begin(); itr2 != Clients2.end(); ++itr2)
		{
			if (*itr1 == *itr2)
			{
				Found = true;
				break;
			}
		}  // for itr2 - Clients2[]
		if (!Found)
		{
			a_Callback.Removed(*itr1);
		}
	}  // for itr1 - Clients1[]
	
	// Find "added" clients:
	for (cClientHandleList::iterator itr2 = Clients2.begin(); itr2 != Clients2.end(); ++itr2)
	{
		bool Found = false;
		for (cClientHandleList::iterator itr1 = Clients1.begin(); itr1 != Clients1.end(); ++itr1)
		{
			if (*itr1 == *itr2)
			{
				Found = true;
				break;
			}
		}  // for itr1 - Clients1[]
		if (!Found)
		{
			a_Callback.Added(*itr2);
		}
	}  // for itr2 - Clients2[]
}





bool cChunkMap::AddChunkClient(int a_ChunkX, int a_ChunkZ, cClientHandle * a_Client)
{
	cCSLock Lock(m_CSLayers);
	cChunkPtr Chunk = GetChunk(a_ChunkX, ZERO_CHUNK_Y, a_ChunkZ);
	if (Chunk == NULL)
	{
		return false;
	}
	return Chunk->AddClient(a_Client);
}





void cChunkMap::RemoveChunkClient(int a_ChunkX, int a_ChunkZ, cClientHandle * a_Client)
{
	cCSLock Lock(m_CSLayers);
	cChunkPtr Chunk = GetChunkNoGen(a_ChunkX, ZERO_CHUNK_Y, a_ChunkZ);
	if (Chunk == NULL)
	{
		return;
	}
	Chunk->RemoveClient(a_Client);
}





void cChunkMap::RemoveClientFromChunks(cClientHandle * a_Client)
{
	cCSLock Lock(m_CSLayers);
	
	for (cChunkLayerList::const_iterator itr = m_Layers.begin(); itr != m_Layers.end(); ++itr)
	{
		(*itr)->RemoveClient(a_Client);
	}  // for itr - m_Layers[]
}





void cChunkMap::AddEntity(cEntity * a_Entity)
{
	cCSLock Lock(m_CSLayers);
	cChunkPtr Chunk = GetChunkNoGen(a_Entity->GetChunkX(), ZERO_CHUNK_Y, a_Entity->GetChunkZ());
	if ((Chunk == NULL) && !Chunk->IsValid())
	{
		LOGWARNING("Entity at %p (%s, ID %d) spawning in a non-existent chunk, the entity is lost.",
			a_Entity, a_Entity->GetClass(), a_Entity->GetUniqueID()
		);
		return;
	}
	Chunk->AddEntity(a_Entity);
}





bool cChunkMap::HasEntity(int a_UniqueID)
{
	cCSLock Lock(m_CSLayers);
	for (cChunkLayerList::const_iterator itr = m_Layers.begin(); itr != m_Layers.end(); ++itr)
	{
		if ((*itr)->HasEntity(a_UniqueID))
		{
			return true;
		}
	}
	return false;
}





void cChunkMap::RemoveEntity(cEntity * a_Entity)
{
	cCSLock Lock(m_CSLayers);
	cChunkPtr Chunk = GetChunkNoGen(a_Entity->GetChunkX(), ZERO_CHUNK_Y, a_Entity->GetChunkZ());
	if ((Chunk == NULL) && !Chunk->IsValid())
	{
		return;
	}
	Chunk->RemoveEntity(a_Entity);
}





bool cChunkMap::ForEachEntity(cEntityCallback & a_Callback)
{
	cCSLock Lock(m_CSLayers);
	for (cChunkLayerList::const_iterator itr = m_Layers.begin(); itr != m_Layers.end(); ++itr)
	{
		if (!(*itr)->ForEachEntity(a_Callback))
		{
			return false;
		}
	}
	return true;
}





bool cChunkMap::ForEachEntityInChunk(int a_ChunkX, int a_ChunkZ, cEntityCallback & a_Callback)
{
	cCSLock Lock(m_CSLayers);
	cChunkPtr Chunk = GetChunkNoGen(a_ChunkX, ZERO_CHUNK_Y, a_ChunkZ);
	if ((Chunk == NULL) && !Chunk->IsValid())
	{
		return false;
	}
	return Chunk->ForEachEntity(a_Callback);
}





void cChunkMap::DoExplosionAt(double a_ExplosionSize, double a_BlockX, double a_BlockY, double a_BlockZ, cVector3iArray & a_BlocksAffected)
{
	// Don't explode if outside of Y range (prevents the following test running into unallocated memory):
	if ((a_BlockY < 0) || (a_BlockY > cChunkDef::Height - 1))
	{
		return;
	}
	
	// Don't explode if the explosion center is inside a liquid block:
	switch (m_World->GetBlock((int)floor(a_BlockX), (int)floor(a_BlockY), (int)floor(a_BlockZ)))
	{
		case E_BLOCK_WATER:
		case E_BLOCK_STATIONARY_WATER:
		case E_BLOCK_LAVA:
		case E_BLOCK_STATIONARY_LAVA:
		{
			return;
		}
	}
	
	cBlockArea area;
	int bx = (int)floor(a_BlockX);
	int by = (int)floor(a_BlockY);
	int bz = (int)floor(a_BlockZ);
	int ExplosionSizeInt = (int) ceil(a_ExplosionSize);
	int ExplosionSizeSq =  ExplosionSizeInt * ExplosionSizeInt;
	a_BlocksAffected.reserve(8 * ExplosionSizeInt * ExplosionSizeInt * ExplosionSizeInt);
	int MinY = std::max((int)floor(a_BlockY - ExplosionSizeInt), 0);
	int MaxY = std::min((int)ceil(a_BlockY + ExplosionSizeInt), cChunkDef::Height - 1);
	area.Read(m_World, bx - ExplosionSizeInt, (int)ceil(a_BlockX + ExplosionSizeInt), MinY, MaxY, bz - ExplosionSizeInt, (int)ceil(a_BlockZ + ExplosionSizeInt));
	for (int x = -ExplosionSizeInt; x < ExplosionSizeInt; x++)
	{
		for (int y = -ExplosionSizeInt; y < ExplosionSizeInt; y++)
		{
			if ((by + y >= cChunkDef::Height) || (by + y < 0))
			{
				// Outside of the world
				continue;
			}
			for (int z = -ExplosionSizeInt; z < ExplosionSizeInt; z++)
			{
				if ((x * x + y * y + z * z) > ExplosionSizeSq)
				{
					// Too far away
					continue;
				}

				BLOCKTYPE Block = area.GetBlockType(bx + x, by + y, bz + z);
				switch (Block)
				{
					case E_BLOCK_TNT:
					{
						// Activate the TNT, with a random fuse between 10 to 30 game ticks
						double FuseTime = (double)(10 + m_World->GetTickRandomNumber(20)) / 20;
						m_World->SpawnPrimedTNT(a_BlockX + x + 0.5, a_BlockY + y + 0.5, a_BlockZ + z + 0.5, FuseTime);
						area.SetBlockType(bx + x, by + y, bz + z, E_BLOCK_AIR);
						a_BlocksAffected.push_back(Vector3i(bx + x, by + y, bz + z));
						break;
					}
					case E_BLOCK_OBSIDIAN:
					case E_BLOCK_BEDROCK:
					case E_BLOCK_WATER:
					case E_BLOCK_LAVA:
					{
						// These blocks are not affected by explosions
						break;
					}

					case E_BLOCK_STATIONARY_WATER:
					{
						// Turn into simulated water:
						area.SetBlockType(bx + x, by + y, bz + z, E_BLOCK_WATER);
						break;
					}
					
					case E_BLOCK_STATIONARY_LAVA:
					{
						// Turn into simulated lava:
						area.SetBlockType(bx + x, by + y, bz + z, E_BLOCK_LAVA);
						break;
					}
					
					default:
					{
						if (Block != E_BLOCK_AIR) // No pickups for air
						{
							if (m_World->GetTickRandomNumber(10) == 5)
							{						
								cItems Drops;
								cBlockHandler * Handler = BlockHandler(Block);

								Handler->ConvertToPickups(Drops, area.GetBlockMeta(bx + x, by + y, bz + z)); // Saves us from a massive switch
								m_World->SpawnItemPickups(Drops, bx + x, by + y, bz + z);
							}
						}
						area.SetBlockType(bx + x, by + y, bz + z, E_BLOCK_AIR);
						a_BlocksAffected.push_back(Vector3i(bx + x, by + y, bz + z));
					}
				}  // switch (BlockType)
			}  // for z
		}  // for y
	}  // for x
	area.Write(m_World, bx - ExplosionSizeInt, MinY, bz - ExplosionSizeInt);

	// Wake up all simulators for the area, so that water and lava flows and sand falls into the blasted holes (FS #391):
	WakeUpSimulatorsInArea(
		bx - ExplosionSizeInt, bx + ExplosionSizeInt + 1,
		MinY, MaxY,
		bz - ExplosionSizeInt, bz + ExplosionSizeInt + 1
	);
}





bool cChunkMap::DoWithEntityByID(int a_UniqueID, cEntityCallback & a_Callback)
{
	cCSLock Lock(m_CSLayers);
	bool res = false;
	for (cChunkLayerList::const_iterator itr = m_Layers.begin(); itr != m_Layers.end(); ++itr)
	{
		if ((*itr)->DoWithEntityByID(a_UniqueID, a_Callback, res))
		{
			return res;
		}
	}
	return false;
}





bool cChunkMap::ForEachChestInChunk(int a_ChunkX, int a_ChunkZ, cChestCallback & a_Callback)
{
	cCSLock Lock(m_CSLayers);
	cChunkPtr Chunk = GetChunkNoGen(a_ChunkX, ZERO_CHUNK_Y, a_ChunkZ);
	if ((Chunk == NULL) && !Chunk->IsValid())
	{
		return false;
	}
	return Chunk->ForEachChest(a_Callback);
}





bool cChunkMap::ForEachDispenserInChunk(int a_ChunkX, int a_ChunkZ, cDispenserCallback & a_Callback)
{
	cCSLock Lock(m_CSLayers);
	cChunkPtr Chunk = GetChunkNoGen(a_ChunkX, ZERO_CHUNK_Y, a_ChunkZ);
	if ((Chunk == NULL) && !Chunk->IsValid())
	{
		return false;
	}
	return Chunk->ForEachDispenser(a_Callback);
}





bool cChunkMap::ForEachDropperInChunk(int a_ChunkX, int a_ChunkZ, cDropperCallback & a_Callback)
{
	cCSLock Lock(m_CSLayers);
	cChunkPtr Chunk = GetChunkNoGen(a_ChunkX, ZERO_CHUNK_Y, a_ChunkZ);
	if ((Chunk == NULL) && !Chunk->IsValid())
	{
		return false;
	}
	return Chunk->ForEachDropper(a_Callback);
}





bool cChunkMap::ForEachDropSpenserInChunk(int a_ChunkX, int a_ChunkZ, cDropSpenserCallback & a_Callback)
{
	cCSLock Lock(m_CSLayers);
	cChunkPtr Chunk = GetChunkNoGen(a_ChunkX, ZERO_CHUNK_Y, a_ChunkZ);
	if ((Chunk == NULL) && !Chunk->IsValid())
	{
		return false;
	}
	return Chunk->ForEachDropSpenser(a_Callback);
}





bool cChunkMap::ForEachFurnaceInChunk(int a_ChunkX, int a_ChunkZ, cFurnaceCallback & a_Callback)
{
	cCSLock Lock(m_CSLayers);
	cChunkPtr Chunk = GetChunkNoGen(a_ChunkX, ZERO_CHUNK_Y, a_ChunkZ);
	if ((Chunk == NULL) && !Chunk->IsValid())
	{
		return false;
	}
	return Chunk->ForEachFurnace(a_Callback);
}





bool cChunkMap::DoWithChestAt(int a_BlockX, int a_BlockY, int a_BlockZ, cChestCallback & a_Callback)
{
	int ChunkX, ChunkZ;
	int BlockX = a_BlockX, BlockY = a_BlockY, BlockZ = a_BlockZ;
	cChunkDef::AbsoluteToRelative(BlockX, BlockY, BlockZ, ChunkX, ChunkZ);
	cCSLock Lock(m_CSLayers);
	cChunkPtr Chunk = GetChunkNoGen(ChunkX, ZERO_CHUNK_Y, ChunkZ);
	if ((Chunk == NULL) && !Chunk->IsValid())
	{
		return false;
	}
	return Chunk->DoWithChestAt(a_BlockX, a_BlockY, a_BlockZ, a_Callback);
}





bool cChunkMap::DoWithDispenserAt(int a_BlockX, int a_BlockY, int a_BlockZ, cDispenserCallback & a_Callback)
{
	int ChunkX, ChunkZ;
	int BlockX = a_BlockX, BlockY = a_BlockY, BlockZ = a_BlockZ;
	cChunkDef::AbsoluteToRelative(BlockX, BlockY, BlockZ, ChunkX, ChunkZ);
	cCSLock Lock(m_CSLayers);
	cChunkPtr Chunk = GetChunkNoGen(ChunkX, ZERO_CHUNK_Y, ChunkZ);
	if ((Chunk == NULL) && !Chunk->IsValid())
	{
		return false;
	}
	return Chunk->DoWithDispenserAt(a_BlockX, a_BlockY, a_BlockZ, a_Callback);
}





bool cChunkMap::DoWithDropperAt(int a_BlockX, int a_BlockY, int a_BlockZ, cDropperCallback & a_Callback)
{
	int ChunkX, ChunkZ;
	int BlockX = a_BlockX, BlockY = a_BlockY, BlockZ = a_BlockZ;
	cChunkDef::AbsoluteToRelative(BlockX, BlockY, BlockZ, ChunkX, ChunkZ);
	cCSLock Lock(m_CSLayers);
	cChunkPtr Chunk = GetChunkNoGen(ChunkX, ZERO_CHUNK_Y, ChunkZ);
	if ((Chunk == NULL) && !Chunk->IsValid())
	{
		return false;
	}
	return Chunk->DoWithDropperAt(a_BlockX, a_BlockY, a_BlockZ, a_Callback);
}





bool cChunkMap::DoWithDropSpenserAt(int a_BlockX, int a_BlockY, int a_BlockZ, cDropSpenserCallback & a_Callback)
{
	int ChunkX, ChunkZ;
	int BlockX = a_BlockX, BlockY = a_BlockY, BlockZ = a_BlockZ;
	cChunkDef::AbsoluteToRelative(BlockX, BlockY, BlockZ, ChunkX, ChunkZ);
	cCSLock Lock(m_CSLayers);
	cChunkPtr Chunk = GetChunkNoGen(ChunkX, ZERO_CHUNK_Y, ChunkZ);
	if ((Chunk == NULL) && !Chunk->IsValid())
	{
		return false;
	}
	return Chunk->DoWithDropSpenserAt(a_BlockX, a_BlockY, a_BlockZ, a_Callback);
}





bool cChunkMap::DoWithFurnaceAt(int a_BlockX, int a_BlockY, int a_BlockZ, cFurnaceCallback & a_Callback)
{
	int ChunkX, ChunkZ;
	int BlockX = a_BlockX, BlockY = a_BlockY, BlockZ = a_BlockZ;
	cChunkDef::AbsoluteToRelative(BlockX, BlockY, BlockZ, ChunkX, ChunkZ);
	cCSLock Lock(m_CSLayers);
	cChunkPtr Chunk = GetChunkNoGen(ChunkX, ZERO_CHUNK_Y, ChunkZ);
	if ((Chunk == NULL) && !Chunk->IsValid())
	{
		return false;
	}
	return Chunk->DoWithFurnaceAt(a_BlockX, a_BlockY, a_BlockZ, a_Callback);
}





bool cChunkMap::GetSignLines(int a_BlockX, int a_BlockY, int a_BlockZ, AString & a_Line1, AString & a_Line2, AString & a_Line3, AString & a_Line4)
{
	int ChunkX, ChunkZ;
	int BlockX = a_BlockX, BlockY = a_BlockY, BlockZ = a_BlockZ;
	cChunkDef::AbsoluteToRelative(BlockX, BlockY, BlockZ, ChunkX, ChunkZ);
	cCSLock Lock(m_CSLayers);
	cChunkPtr Chunk = GetChunkNoGen(ChunkX, ZERO_CHUNK_Y, ChunkZ);
	if ((Chunk == NULL) && !Chunk->IsValid())
	{
		return false;
	}
	return Chunk->GetSignLines(a_BlockX, a_BlockY, a_BlockZ, a_Line1, a_Line2, a_Line3, a_Line4);
}





void cChunkMap::TouchChunk(int a_ChunkX, int a_ChunkY, int a_ChunkZ)
{
	cCSLock Lock(m_CSLayers);
	GetChunk(a_ChunkX, a_ChunkY, a_ChunkZ);
}





/// Loads the chunk synchronously, if not already loaded. Doesn't generate. Returns true if chunk valid (even if already loaded before)
bool cChunkMap::LoadChunk(int a_ChunkX, int a_ChunkY, int a_ChunkZ)
{
	{
		cCSLock Lock(m_CSLayers);
		cChunkPtr Chunk = GetChunkNoGen(a_ChunkX, a_ChunkY, a_ChunkZ);
		if (Chunk == NULL)
		{
			// Internal error
			return false;
		}
		if (Chunk->IsValid())
		{
			// Already loaded
			return true;
		}
		if (Chunk->HasLoadFailed())
		{
			// Already tried loading and it failed
			return false;
		}
	}
	return m_World->GetStorage().LoadChunk(a_ChunkX, a_ChunkY, a_ChunkZ);
}





/// Loads the chunks specified. Doesn't report failure, other than chunks being !IsValid()
void cChunkMap::LoadChunks(const cChunkCoordsList & a_Chunks)
{
	for (cChunkCoordsList::const_iterator itr = a_Chunks.begin(); itr != a_Chunks.end(); ++itr)
	{
		LoadChunk(itr->m_ChunkX, itr->m_ChunkY, itr->m_ChunkZ);
	}  // for itr - a_Chunks[]
}





void cChunkMap::ChunkLoadFailed(int a_ChunkX, int a_ChunkY, int a_ChunkZ)
{
	cCSLock Lock(m_CSLayers);
	cChunkPtr Chunk = GetChunkNoLoad(a_ChunkX, a_ChunkY, a_ChunkZ);
	if (Chunk == NULL)
	{
		return;
	}
	Chunk->MarkLoadFailed();
}





bool cChunkMap::SetSignLines(int a_BlockX, int a_BlockY, int a_BlockZ, const AString & a_Line1, const AString & a_Line2, const AString & a_Line3, const AString & a_Line4)
{
	cCSLock Lock(m_CSLayers);
	int ChunkX, ChunkZ;
	cChunkDef::BlockToChunk(a_BlockX, a_BlockZ, ChunkX, ChunkZ);
	cChunkPtr Chunk = GetChunkNoGen(ChunkX, ZERO_CHUNK_Y, ChunkZ);
	if ((Chunk == NULL) || !Chunk->IsValid())
	{
		return false;
	}
	return Chunk->SetSignLines(a_BlockX, a_BlockY, a_BlockZ, a_Line1, a_Line2, a_Line3, a_Line4);
}





void cChunkMap::ChunksStay(const cChunkCoordsList & a_Chunks, bool a_Stay)
{
	cCSLock Lock(m_CSLayers);
	for (cChunkCoordsList::const_iterator itr = a_Chunks.begin(); itr != a_Chunks.end(); ++itr)
	{
		cChunkPtr Chunk = GetChunkNoLoad(itr->m_ChunkX, itr->m_ChunkY, itr->m_ChunkZ);
		if (Chunk == NULL)
		{
			continue;
		}
		Chunk->Stay(a_Stay);
	}
}





void cChunkMap::MarkChunkRegenerating(int a_ChunkX, int a_ChunkZ)
{
	cCSLock Lock(m_CSLayers);
	cChunkPtr Chunk = GetChunkNoLoad(a_ChunkX, ZERO_CHUNK_Y, a_ChunkZ);
	if (Chunk == NULL)
	{
		// Not present
		return;
	}
	Chunk->MarkRegenerating();
}





bool cChunkMap::IsChunkLighted(int a_ChunkX, int a_ChunkZ)
{
	cCSLock Lock(m_CSLayers);
	cChunkPtr Chunk = GetChunkNoLoad(a_ChunkX, ZERO_CHUNK_Y, a_ChunkZ);
	if (Chunk == NULL)
	{
		// Not present
		return false;
	}
	return Chunk->IsLightValid();
}





bool cChunkMap::ForEachChunkInRect(int a_MinChunkX, int a_MaxChunkX, int a_MinChunkZ, int a_MaxChunkZ, cChunkDataCallback & a_Callback)
{
	bool Result = true;
	cCSLock Lock(m_CSLayers);
	for (int z = a_MinChunkZ; z <= a_MaxChunkZ; z++)
	{
		for (int x = a_MinChunkX; x <= a_MaxChunkX; x++)
		{
			cChunkPtr Chunk = GetChunkNoLoad(x, ZERO_CHUNK_Y, z);
			if ((Chunk == NULL) || (!Chunk->IsValid()))
			{
				// Not present / not valid
				Result = false;
				continue;
			}
			if (!a_Callback.Coords(x, z))
			{
				continue;
			}
			Chunk->GetAllData(a_Callback);
		}
	}
	return Result;
}





bool cChunkMap::WriteBlockArea(cBlockArea & a_Area, int a_MinBlockX, int a_MinBlockY, int a_MinBlockZ, int a_DataTypes)
{
	// Convert block coords to chunks coords:
	int MinChunkX, MaxChunkX;
	int MinChunkZ, MaxChunkZ;
	int MinBlockX = a_MinBlockX;
	int MinBlockY = a_MinBlockY;
	int MinBlockZ = a_MinBlockZ;
	int MaxBlockX = a_MinBlockX + a_Area.GetSizeX();
	int MaxBlockY = a_MinBlockY + a_Area.GetSizeY();
	int MaxBlockZ = a_MinBlockZ + a_Area.GetSizeZ();
	cChunkDef::AbsoluteToRelative(MinBlockX, MinBlockY, MinBlockZ, MinChunkX, MinChunkZ);
	cChunkDef::AbsoluteToRelative(MaxBlockX, MaxBlockY, MaxBlockZ, MaxChunkX, MaxChunkZ);
	
	// Iterate over chunks, write data into each:
	bool Result = true;
	cCSLock Lock(m_CSLayers);
	for (int z = MinChunkZ; z <= MaxChunkZ; z++)
	{
		for (int x = MinChunkX; x <= MaxChunkX; x++)
		{
			cChunkPtr Chunk = GetChunkNoLoad(x, ZERO_CHUNK_Y, z);
			if ((Chunk == NULL) || (!Chunk->IsValid()))
			{
				// Not present / not valid
				Result = false;
				continue;
			}
			Chunk->WriteBlockArea(a_Area, a_MinBlockX, a_MinBlockY, a_MinBlockZ, a_DataTypes);
		}  // for x
	}  // for z
	return Result;
}





void cChunkMap::GetChunkStats(int & a_NumChunksValid, int & a_NumChunksDirty)
{
	a_NumChunksValid = 0;
	a_NumChunksDirty = 0;
	cCSLock Lock(m_CSLayers);
	for (cChunkLayerList::const_iterator itr = m_Layers.begin(); itr != m_Layers.end(); ++itr)
	{
		int NumValid = 0, NumDirty = 0;
		(*itr)->GetChunkStats(NumValid, NumDirty);
		a_NumChunksValid += NumValid;
		a_NumChunksDirty += NumDirty;
	}  // for itr - m_Layers[]
}





void cChunkMap::GrowMelonPumpkin(int a_BlockX, int a_BlockY, int a_BlockZ, BLOCKTYPE a_BlockType, MTRand & a_Rand)
{
	int ChunkX, ChunkZ;
	cChunkDef::AbsoluteToRelative(a_BlockX, a_BlockY, a_BlockZ, ChunkX, ChunkZ);
	
	cCSLock Lock(m_CSLayers);
	cChunkPtr Chunk = GetChunkNoLoad(ChunkX, ZERO_CHUNK_Y, ChunkZ);
	if (Chunk != NULL)
	{
		Chunk->GrowMelonPumpkin(a_BlockX, a_BlockY, a_BlockZ, a_BlockType, a_Rand);
	}
}





void cChunkMap::GrowSugarcane(int a_BlockX, int a_BlockY, int a_BlockZ, int a_NumBlocksToGrow)
{
	int ChunkX, ChunkZ;
	cChunkDef::AbsoluteToRelative(a_BlockX, a_BlockY, a_BlockZ, ChunkX, ChunkZ);
	
	cCSLock Lock(m_CSLayers);
	cChunkPtr Chunk = GetChunkNoLoad(ChunkX, ZERO_CHUNK_Y, ChunkZ);
	if (Chunk != NULL)
	{
		Chunk->GrowSugarcane(a_BlockX, a_BlockY, a_BlockZ, a_NumBlocksToGrow);
	}
}





void cChunkMap::GrowCactus(int a_BlockX, int a_BlockY, int a_BlockZ, int a_NumBlocksToGrow)
{
	int ChunkX, ChunkZ;
	cChunkDef::AbsoluteToRelative(a_BlockX, a_BlockY, a_BlockZ, ChunkX, ChunkZ);
	
	cCSLock Lock(m_CSLayers);
	cChunkPtr Chunk = GetChunkNoLoad(ChunkX, ZERO_CHUNK_Y, ChunkZ);
	if (Chunk != NULL)
	{
		Chunk->GrowCactus(a_BlockX, a_BlockY, a_BlockZ, a_NumBlocksToGrow);
	}
}





void cChunkMap::SetNextBlockTick(int a_BlockX, int a_BlockY, int a_BlockZ)
{
	int ChunkX, ChunkZ;
	cChunkDef::AbsoluteToRelative(a_BlockX, a_BlockY, a_BlockZ, ChunkX, ChunkZ);
	
	cCSLock Lock(m_CSLayers);
	cChunkPtr Chunk = GetChunkNoLoad(ChunkX, ZERO_CHUNK_Y, ChunkZ);
	if (Chunk != NULL)
	{
		Chunk->SetNextBlockTick(a_BlockX, a_BlockY, a_BlockZ);
	}
}




void cChunkMap::CollectMobCensus(cMobCensus& a_ToFill)
{
	cCSLock Lock(m_CSLayers);
	for (cChunkLayerList::iterator itr = m_Layers.begin(); itr != m_Layers.end(); ++itr)
	{
		(*itr)->CollectMobCensus(a_ToFill);
	}  // for itr - m_Layers
}






void cChunkMap::SpawnMobs(cMobSpawner& a_MobSpawner)
{
	cCSLock Lock(m_CSLayers);
	for (cChunkLayerList::iterator itr = m_Layers.begin(); itr != m_Layers.end(); ++itr)
	{
		(*itr)->SpawnMobs(a_MobSpawner);
	}  // for itr - m_Layers
}





void cChunkMap::Tick(float a_Dt)
{
	cCSLock Lock(m_CSLayers);
	for (cChunkLayerList::iterator itr = m_Layers.begin(); itr != m_Layers.end(); ++itr)
	{
		(*itr)->Tick(a_Dt);
	}  // for itr - m_Layers
}





void cChunkMap::UnloadUnusedChunks()
{
	cCSLock Lock(m_CSLayers);
	for (cChunkLayerList::iterator itr = m_Layers.begin(); itr != m_Layers.end(); ++itr)
	{
		(*itr)->UnloadUnusedChunks();
	}  // for itr - m_Layers
}





void cChunkMap::SaveAllChunks(void)
{
	cCSLock Lock(m_CSLayers);
	for (cChunkLayerList::iterator itr = m_Layers.begin(); itr != m_Layers.end(); ++itr)
	{
		(*itr)->Save();
	}  // for itr - m_Layers[]
}





int cChunkMap::GetNumChunks(void)
{
	cCSLock Lock(m_CSLayers);
	int NumChunks = 0;
	for (cChunkLayerList::iterator itr = m_Layers.begin(); itr != m_Layers.end(); ++itr)
	{
		NumChunks += (*itr)->GetNumChunksLoaded();
	}
	return NumChunks;
}





void cChunkMap::ChunkValidated(void)
{
	m_evtChunkValid.Set();
}





void cChunkMap::QueueTickBlock(int a_BlockX, int a_BlockY, int a_BlockZ)
{
	int ChunkX, ChunkZ;
	cChunkDef::AbsoluteToRelative(a_BlockX, a_BlockY, a_BlockZ, ChunkX, ChunkZ);
	// a_BlockXYZ now contains relative coords!

	cCSLock Lock(m_CSLayers);
	cChunkPtr Chunk = GetChunkNoLoad(ChunkX, ZERO_CHUNK_Y, ChunkZ);
	if (Chunk != NULL)
	{
		Chunk->QueueTickBlock(a_BlockX, a_BlockY, a_BlockZ);
	}
}





////////////////////////////////////////////////////////////////////////////////
// cChunkMap::cChunkLayer:

cChunkMap::cChunkLayer::cChunkLayer(int a_LayerX, int a_LayerZ, cChunkMap * a_Parent)
	: m_LayerX( a_LayerX )
	, m_LayerZ( a_LayerZ )
	, m_Parent( a_Parent )
	, m_NumChunksLoaded( 0 )
{
	memset(m_Chunks, 0, sizeof(m_Chunks));
}





cChunkMap::cChunkLayer::~cChunkLayer()
{
	for (int i = 0; i < ARRAYCOUNT(m_Chunks); ++i)
	{
		delete m_Chunks[i];
		m_Chunks[i] = NULL;  // // Must zero out, because further chunk deletions query the chunkmap for entities and that would touch deleted data
	}  // for i - m_Chunks[]
}





cChunkPtr cChunkMap::cChunkLayer::GetChunk( int a_ChunkX, int a_ChunkY, int a_ChunkZ )
{
	// Always returns an assigned chunkptr, but the chunk needn't be valid (loaded / generated) - callers must check

	const int LocalX = a_ChunkX - m_LayerX * LAYER_SIZE;
	const int LocalZ = a_ChunkZ - m_LayerZ * LAYER_SIZE;
	
	if (!((LocalX < LAYER_SIZE) && (LocalZ < LAYER_SIZE) && (LocalX > -1) && (LocalZ > -1)))
	{
		ASSERT(!"Asking a cChunkLayer for a chunk that doesn't belong to it!");
		return NULL;
	}
	
	int Index = LocalX + LocalZ * LAYER_SIZE;
	if (m_Chunks[Index] == NULL)
	{
		cChunk * neixm = (LocalX > 0)              ? m_Chunks[Index - 1]          : m_Parent->FindChunk(a_ChunkX - 1, a_ChunkZ);
		cChunk * neixp = (LocalX < LAYER_SIZE - 1) ? m_Chunks[Index + 1]          : m_Parent->FindChunk(a_ChunkX + 1, a_ChunkZ);
		cChunk * neizm = (LocalZ > 0)              ? m_Chunks[Index - LAYER_SIZE] : m_Parent->FindChunk(a_ChunkX    , a_ChunkZ - 1);
		cChunk * neizp = (LocalZ < LAYER_SIZE - 1) ? m_Chunks[Index + LAYER_SIZE] : m_Parent->FindChunk(a_ChunkX    , a_ChunkZ + 1);
		m_Chunks[Index] = new cChunk(a_ChunkX, 0, a_ChunkZ, m_Parent, m_Parent->GetWorld(), neixm, neixp, neizm, neizp);
	}
	return m_Chunks[Index];
}





cChunk * cChunkMap::cChunkLayer::FindChunk(int a_ChunkX, int a_ChunkZ)
{
	const int LocalX = a_ChunkX - m_LayerX * LAYER_SIZE;
	const int LocalZ = a_ChunkZ - m_LayerZ * LAYER_SIZE;
	
	if (!((LocalX < LAYER_SIZE) && (LocalZ < LAYER_SIZE) && (LocalX > -1) && (LocalZ > -1)))
	{
		ASSERT(!"Asking a cChunkLayer for a chunk that doesn't belong to it!");
		return NULL;
	}
	
	int Index = LocalX + LocalZ * LAYER_SIZE;
	return m_Chunks[Index];
}




void cChunkMap::cChunkLayer::CollectMobCensus(cMobCensus& a_ToFill)
{
	for (int i = 0; i < ARRAYCOUNT(m_Chunks); i++)
	{
		// We do count every Mobs in the world. But we are assuming that every chunk not loaded by any client
		// doesn't affect us. Normally they should not have mobs because every "too far" mobs despawn
		// If they have (f.i. when player disconnect) we assume we don't have to make them live or despawn
		if ((m_Chunks[i] != NULL) && m_Chunks[i]->IsValid() && m_Chunks[i]->HasAnyClients())
		{
			m_Chunks[i]->CollectMobCensus(a_ToFill);
		}
	}  // for i - m_Chunks[]
}






void cChunkMap::cChunkLayer::SpawnMobs(cMobSpawner& a_MobSpawner)
{
	for (int i = 0; i < ARRAYCOUNT(m_Chunks); i++)
	{
		// We only spawn close to players
		if ((m_Chunks[i] != NULL) && m_Chunks[i]->IsValid() && m_Chunks[i]->HasAnyClients())
		{
			m_Chunks[i]->SpawnMobs(a_MobSpawner);
		}
	}  // for i - m_Chunks[]
}



void cChunkMap::cChunkLayer::Tick(float a_Dt)
{
	for (int i = 0; i < ARRAYCOUNT(m_Chunks); i++)
	{
		// Only tick chunks that are valid and have clients:
		if ((m_Chunks[i] != NULL) && m_Chunks[i]->IsValid() && m_Chunks[i]->HasAnyClients())
		{
			m_Chunks[i]->Tick(a_Dt);
		}
	}  // for i - m_Chunks[]
}





void cChunkMap::cChunkLayer::RemoveClient(cClientHandle * a_Client)
{
	for (int i = 0; i < ARRAYCOUNT(m_Chunks); i++)
	{
		if (m_Chunks[i] != NULL)
		{
			m_Chunks[i]->RemoveClient(a_Client);
		}
	}  // for i - m_Chunks[]
}





bool cChunkMap::cChunkLayer::ForEachEntity(cEntityCallback & a_Callback)
{
	// Calls the callback for each entity in the entire world; returns true if all entities processed, false if the callback aborted by returning true
	for (int i = 0; i < ARRAYCOUNT(m_Chunks); i++)
	{
		if ((m_Chunks[i] != NULL) && m_Chunks[i]->IsValid())
		{
			if (!m_Chunks[i]->ForEachEntity(a_Callback))
			{
				return false;
			}
		}
	}
	return true;
}





bool cChunkMap::cChunkLayer::DoWithEntityByID(int a_EntityID, cEntityCallback & a_Callback, bool & a_CallbackReturn)
{
	// Calls the callback if the entity with the specified ID is found, with the entity object as the callback param. Returns true if entity found.
	for (int i = 0; i < ARRAYCOUNT(m_Chunks); i++)
	{
		if ((m_Chunks[i] != NULL) && m_Chunks[i]->IsValid())
		{
			if (m_Chunks[i]->DoWithEntityByID(a_EntityID, a_Callback, a_CallbackReturn))
			{
				return true;
			}
		}
	}
	return false;
}





bool cChunkMap::cChunkLayer::HasEntity(int a_EntityID)
{
	for (int i = 0; i < ARRAYCOUNT(m_Chunks); i++)
	{
		if ((m_Chunks[i] != NULL) && m_Chunks[i]->IsValid())
		{
			if (m_Chunks[i]->HasEntity(a_EntityID))
			{
				return true;
			}
		}
	}
	return false;
}





int cChunkMap::cChunkLayer::GetNumChunksLoaded(void) const
{
	int NumChunks = 0;
	for ( int i = 0; i < ARRAYCOUNT(m_Chunks); ++i )
	{
		if (m_Chunks[i] != NULL)
		{
			NumChunks++;
		}
	}  // for i - m_Chunks[]
	return NumChunks; 
}





void cChunkMap::cChunkLayer::GetChunkStats(int & a_NumChunksValid, int & a_NumChunksDirty) const
{
	int NumValid = 0;
	int NumDirty = 0;
	for ( int i = 0; i < ARRAYCOUNT(m_Chunks); ++i )
	{
		if (m_Chunks[i] == NULL)
		{
			continue;
		}
		NumValid++;
		if (m_Chunks[i]->IsDirty())
		{
			NumDirty++;
		}
	}  // for i - m_Chunks[]
	a_NumChunksValid = NumValid;
	a_NumChunksDirty = NumDirty;
}





void cChunkMap::cChunkLayer::Save(void)
{
	cWorld * World = m_Parent->GetWorld();
	for (int i = 0; i < ARRAYCOUNT(m_Chunks); ++i)
	{
		if ((m_Chunks[i] != NULL) && m_Chunks[i]->IsValid() && m_Chunks[i]->IsDirty())
		{
			World->GetStorage().QueueSaveChunk(m_Chunks[i]->GetPosX(), m_Chunks[i]->GetPosY(), m_Chunks[i]->GetPosZ());
		}
	}  // for i - m_Chunks[]
}





void cChunkMap::cChunkLayer::UnloadUnusedChunks(void)
{
	for (int i = 0; i < ARRAYCOUNT(m_Chunks); i++)
	{
		if (
			(m_Chunks[i] != NULL) &&   // Is valid
			(m_Chunks[i]->CanUnload()) &&  // Can unload
			!cPluginManager::Get()->CallHookChunkUnloading(m_Parent->GetWorld(), m_Chunks[i]->GetPosX(), m_Chunks[i]->GetPosZ())  // Plugins agree
		)
		{
			// The cChunk destructor calls our GetChunk() while removing its entities
			// so we still need to be able to return the chunk. Therefore we first delete, then NULLify
			// Doing otherwise results in bug http://forum.mc-server.org/showthread.php?tid=355
			delete m_Chunks[i];
			m_Chunks[i] = NULL;
		}
	}  // for i - m_Chunks[]
}





///////////////////////////////////////////////////////////////////////////////////////////////////////////////////////
// cChunkStay:

cChunkStay::cChunkStay(cWorld * a_World) :
	m_World(a_World),
	m_IsEnabled(false)
{
}





cChunkStay::~cChunkStay()
{
	Clear();
}





void cChunkStay::Clear(void)
{
	if (m_IsEnabled)
	{
		Disable();
	}
	m_Chunks.clear();
}





void cChunkStay::Add(int a_ChunkX, int a_ChunkY, int a_ChunkZ)
{
	ASSERT(!m_IsEnabled);

	for (cChunkCoordsList::const_iterator itr = m_Chunks.begin(); itr != m_Chunks.end(); ++itr)
	{
		if ((itr->m_ChunkX == a_ChunkX) && (itr->m_ChunkY == a_ChunkY) && (itr->m_ChunkZ == a_ChunkZ))
		{
			// Already present
			return;
		}
	}  // for itr - Chunks[]
	m_Chunks.push_back(cChunkCoords(a_ChunkX, a_ChunkY, a_ChunkZ));
}





void cChunkStay::Remove(int a_ChunkX, int a_ChunkY, int a_ChunkZ)
{
	ASSERT(!m_IsEnabled);

	for (cChunkCoordsList::iterator itr = m_Chunks.begin(); itr != m_Chunks.end(); ++itr)
	{
		if ((itr->m_ChunkX == a_ChunkX) && (itr->m_ChunkY == a_ChunkY) && (itr->m_ChunkZ == a_ChunkZ))
		{
			// Found, un-"stay"
			m_Chunks.erase(itr);
			return;
		}
	}  // for itr - m_Chunks[]
}





void cChunkStay::Enable(void)
{
	ASSERT(!m_IsEnabled);
	
	m_World->ChunksStay(*this, true);
	m_IsEnabled = true;
}





void cChunkStay::Load(void)
{
	for (cChunkCoordsList::iterator itr = m_Chunks.begin(); itr != m_Chunks.end(); ++itr)
	{
		m_World->TouchChunk(itr->m_ChunkX, itr->m_ChunkY, itr->m_ChunkZ);
	}  // for itr - m_Chunks[]
}





void cChunkStay::Disable(void)
{
	ASSERT(m_IsEnabled);
	
	m_World->ChunksStay(*this, false);
	m_IsEnabled = false;
}



<|MERGE_RESOLUTION|>--- conflicted
+++ resolved
@@ -12,12 +12,9 @@
 #include "BlockArea.h"
 #include "PluginManager.h"
 #include "Entities/TNTEntity.h"
-<<<<<<< HEAD
+#include "Blocks/BlockHandler.h"
 #include "MobCensus.h"
 #include "MobSpawner.h"
-=======
-#include "Blocks/BlockHandler.h"
->>>>>>> 442c428f
 
 #ifndef _WIN32
 	#include <cstdlib> // abs
@@ -1650,18 +1647,21 @@
 						break;
 					}
 					
+					case E_BLOCK_AIR:
+					{
+						// No pickups for air
+						break;
+					}
+					
 					default:
 					{
-						if (Block != E_BLOCK_AIR) // No pickups for air
+						if (m_World->GetTickRandomNumber(10) == 5)
 						{
-							if (m_World->GetTickRandomNumber(10) == 5)
-							{						
-								cItems Drops;
-								cBlockHandler * Handler = BlockHandler(Block);
-
-								Handler->ConvertToPickups(Drops, area.GetBlockMeta(bx + x, by + y, bz + z)); // Saves us from a massive switch
-								m_World->SpawnItemPickups(Drops, bx + x, by + y, bz + z);
-							}
+							cItems Drops;
+							cBlockHandler * Handler = BlockHandler(Block);
+
+							Handler->ConvertToPickups(Drops, area.GetBlockMeta(bx + x, by + y, bz + z));
+							m_World->SpawnItemPickups(Drops, bx + x, by + y, bz + z);
 						}
 						area.SetBlockType(bx + x, by + y, bz + z, E_BLOCK_AIR);
 						a_BlocksAffected.push_back(Vector3i(bx + x, by + y, bz + z));
