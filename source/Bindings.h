<<<<<<< HEAD
/*
** Lua binding: AllToLua
** Generated automatically by tolua++-1.0.92 on 08/12/13 21:48:06.
*/

/* Exported function */
TOLUA_API int  tolua_AllToLua_open (lua_State* tolua_S);
=======
/*
** Lua binding: AllToLua
** Generated automatically by tolua++-1.0.92 on 08/12/13 11:15:34.
*/

/* Exported function */
TOLUA_API int  tolua_AllToLua_open (lua_State* tolua_S);

>>>>>>> fcb558a4
<|MERGE_RESOLUTION|>--- conflicted
+++ resolved
@@ -1,18 +1,7 @@
-<<<<<<< HEAD
 /*
 ** Lua binding: AllToLua
-** Generated automatically by tolua++-1.0.92 on 08/12/13 21:48:06.
+** Generated automatically by tolua++-1.0.92 on 08/13/13 23:00:22.
 */
 
 /* Exported function */
 TOLUA_API int  tolua_AllToLua_open (lua_State* tolua_S);
-=======
-/*
-** Lua binding: AllToLua
-** Generated automatically by tolua++-1.0.92 on 08/12/13 11:15:34.
-*/
-
-/* Exported function */
-TOLUA_API int  tolua_AllToLua_open (lua_State* tolua_S);
-
->>>>>>> fcb558a4
