--- conflicted
+++ resolved
@@ -327,11 +327,7 @@
 		case E_BLOCK_DROPPER:
 		case E_BLOCK_HOPPER:
 		{
-<<<<<<< HEAD
-			cBlockEntityWithItems * BlockEntity = (cBlockEntityWithItems *)DestChunk->GetBlockEntity(OutX, OutY, OutZ);
-=======
 			cBlockEntityWithItems * BlockEntity = static_cast<cBlockEntityWithItems *>(DestChunk->GetBlockEntity(OutX, OutY, OutZ));
->>>>>>> 4bfd2c97
 			if (BlockEntity == nullptr)
 			{
 				LOGWARNING("%s: A block entity was not found where expected at {%d, %d, %d}", __FUNCTION__, OutX, OutY, OutZ);
@@ -358,11 +354,7 @@
 /// Moves items from a chest (dblchest) above the hopper into this hopper. Returns true if contents have changed.
 bool cHopperEntity::MoveItemsFromChest(cChunk & a_Chunk)
 {
-<<<<<<< HEAD
-	cChestEntity * MainChest = (cChestEntity *)a_Chunk.GetBlockEntity(m_PosX, m_PosY + 1, m_PosZ);
-=======
 	cChestEntity * MainChest = static_cast<cChestEntity *>(a_Chunk.GetBlockEntity(m_PosX, m_PosY + 1, m_PosZ));
->>>>>>> 4bfd2c97
 	if (MainChest == nullptr)
 	{
 		LOGWARNING("%s: A chest entity was not found where expected, at {%d, %d, %d}", __FUNCTION__, m_PosX, m_PosY + 1, m_PosZ);
@@ -403,11 +395,7 @@
 			continue;
 		}
 
-<<<<<<< HEAD
-		cChestEntity * SideChest = (cChestEntity *)Neighbor->GetBlockEntity(m_PosX + Coords[i].x, m_PosY + 1, m_PosZ + Coords[i].z);
-=======
 		cChestEntity * SideChest = static_cast<cChestEntity *>(Neighbor->GetBlockEntity(m_PosX + Coords[i].x, m_PosY + 1, m_PosZ + Coords[i].z));
->>>>>>> 4bfd2c97
 		if (SideChest == nullptr)
 		{
 			LOGWARNING("%s: A chest entity was not found where expected, at {%d, %d, %d}", __FUNCTION__, m_PosX + Coords[i].x, m_PosY + 1, m_PosZ + Coords[i].z);
@@ -433,11 +421,7 @@
 /// Moves items from a furnace above the hopper into this hopper. Returns true if contents have changed.
 bool cHopperEntity::MoveItemsFromFurnace(cChunk & a_Chunk)
 {
-<<<<<<< HEAD
-	cFurnaceEntity * Furnace = (cFurnaceEntity *)a_Chunk.GetBlockEntity(m_PosX, m_PosY + 1, m_PosZ);
-=======
 	cFurnaceEntity * Furnace = static_cast<cFurnaceEntity *>(a_Chunk.GetBlockEntity(m_PosX, m_PosY + 1, m_PosZ));
->>>>>>> 4bfd2c97
 	if (Furnace == nullptr)
 	{
 		LOGWARNING("%s: A furnace entity was not found where expected, at {%d, %d, %d}", __FUNCTION__, m_PosX, m_PosY + 1, m_PosZ);
@@ -551,11 +535,7 @@
 bool cHopperEntity::MoveItemsToChest(cChunk & a_Chunk, int a_BlockX, int a_BlockY, int a_BlockZ)
 {
 	// Try the chest directly connected to the hopper:
-<<<<<<< HEAD
-	cChestEntity * ConnectedChest = (cChestEntity *)a_Chunk.GetBlockEntity(a_BlockX, a_BlockY, a_BlockZ);
-=======
 	cChestEntity * ConnectedChest = static_cast<cChestEntity *>(a_Chunk.GetBlockEntity(a_BlockX, a_BlockY, a_BlockZ));
->>>>>>> 4bfd2c97
 	if (ConnectedChest == nullptr)
 	{
 		LOGWARNING("%s: A chest entity was not found where expected, at {%d, %d, %d}", __FUNCTION__, a_BlockX, a_BlockY, a_BlockZ);
@@ -598,11 +578,7 @@
 			continue;
 		}
 
-<<<<<<< HEAD
-		cChestEntity * Chest = (cChestEntity *)Neighbor->GetBlockEntity(a_BlockX + Coords[i].x, a_BlockY, a_BlockZ + Coords[i].z);
-=======
 		cChestEntity * Chest = static_cast<cChestEntity *>(Neighbor->GetBlockEntity(a_BlockX + Coords[i].x, a_BlockY, a_BlockZ + Coords[i].z));
->>>>>>> 4bfd2c97
 		if (Chest == nullptr)
 		{
 			LOGWARNING("%s: A chest entity was not found where expected, at {%d, %d, %d} (%d, %d)", __FUNCTION__, a_BlockX + Coords[i].x, a_BlockY, a_BlockZ + Coords[i].z, x, z);
