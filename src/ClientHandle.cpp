--- conflicted
+++ resolved
@@ -1754,19 +1754,6 @@
 
 void cClientHandle::RemoveFromWorld(void)
 {
-<<<<<<< HEAD
-	UNUSED(a_World);
-	ASSERT(m_Player != NULL);
-	
-	if (a_SendRespawnPacket)
-	{
-		SendRespawn(a_World);
-	}
-
-	cWorld * World = m_Player->GetWorld();
-		
-=======
->>>>>>> c259dad7
 	// Remove all associated chunks:
 	cChunkCoordsList Chunks;
 	{
