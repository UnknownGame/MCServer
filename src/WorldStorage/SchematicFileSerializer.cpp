
// SchematicFileSerializer.cpp

// Implements the cSchematicFileSerializer class representing the interface to load and save cBlockArea to a .schematic file

#include "Globals.h"

#include "OSSupport/GZipFile.h"
#include "FastNBT.h"
#include "SchematicFileSerializer.h"
#include "../StringCompression.h"





#ifdef SELF_TEST

static class cSchematicStringSelfTest
{
public:
	cSchematicStringSelfTest(void)
	{
		cBlockArea ba;
		ba.Create(21, 256, 21);
		ba.RelLine(0, 0, 0, 9, 8, 7, cBlockArea::baTypes | cBlockArea::baMetas, E_BLOCK_WOODEN_STAIRS, 1);
		AString Schematic;
		if (!cSchematicFileSerializer::SaveToSchematicString(ba, Schematic))
		{
			assert_test(!"Schematic failed to save!");
		}
		cBlockArea ba2;
		if (!cSchematicFileSerializer::LoadFromSchematicString(ba2, Schematic))
		{
			assert_test(!"Schematic failed to load!");
		}
	}
} g_SelfTest;

#endif






///////////////////////////////////////////////////////////////////////////////////////////////////////////////////////
// cSchematicFileSerializer:

bool cSchematicFileSerializer::LoadFromSchematicFile(cBlockArea & a_BlockArea, const AString & a_FileName)
{
	// Un-GZip the contents:
	AString Contents;
	cGZipFile File;
	if (!File.Open(a_FileName, cGZipFile::fmRead))
	{
		LOG("Cannot open the schematic file \"%s\".", a_FileName.c_str());
		return false;
	}
	int NumBytesRead = File.ReadRestOfFile(Contents);
	if (NumBytesRead < 0)
	{
		LOG("Cannot read GZipped data in the schematic file \"%s\", error %d", a_FileName.c_str(), NumBytesRead);
		return false;
	}
	File.Close();
	
	// Parse the NBT:
	cParsedNBT NBT(Contents.data(), Contents.size());
	if (!NBT.IsValid())
	{
		LOG("Cannot parse the NBT in the schematic file \"%s\".", a_FileName.c_str());
		return false;
	}
	
	return LoadFromSchematicNBT(a_BlockArea, NBT);
}






bool cSchematicFileSerializer::LoadFromSchematicString(cBlockArea & a_BlockArea, const AString & a_SchematicData)
{
	// Uncompress the data:
	AString UngzippedData;
	if (UncompressStringGZIP(a_SchematicData.data(), a_SchematicData.size(), UngzippedData) != Z_OK)
	{
		LOG("%s: Cannot unGZip the schematic data.", __FUNCTION__);
		return false;
	}

	// Parse the NBT:
	cParsedNBT NBT(UngzippedData.data(), UngzippedData.size());
	if (!NBT.IsValid())
	{
		LOG("%s: Cannot parse the NBT in the schematic data.", __FUNCTION__);
		return false;
	}
	
	return LoadFromSchematicNBT(a_BlockArea, NBT);
}





bool cSchematicFileSerializer::SaveToSchematicFile(const cBlockArea & a_BlockArea, const AString & a_FileName)
{
	// Serialize into NBT data:
	AString NBT = SaveToSchematicNBT(a_BlockArea);
	if (NBT.empty())
	{
		LOG("%s: Cannot serialize the area into an NBT representation for file \"%s\".", __FUNCTION__, a_FileName.c_str());
		return false;
	}
	
	// Save to file
	cGZipFile File;
	if (!File.Open(a_FileName, cGZipFile::fmWrite))
	{
		LOG("%s: Cannot open file \"%s\" for writing.", __FUNCTION__, a_FileName.c_str());
		return false;
	}
	if (!File.Write(NBT))
	{
		LOG("%s: Cannot write data to file \"%s\".", __FUNCTION__, a_FileName.c_str());
		return false;
	}
	return true;
}






bool cSchematicFileSerializer::SaveToSchematicString(const cBlockArea & a_BlockArea, AString & a_Out)
{
	// Serialize into NBT data:
	AString NBT = SaveToSchematicNBT(a_BlockArea);
	if (NBT.empty())
	{
		LOG("%s: Cannot serialize the area into an NBT representation.", __FUNCTION__);
		return false;
	}
	
	// Gzip the data:
	int res = CompressStringGZIP(NBT.data(), NBT.size(), a_Out);
	if (res != Z_OK)
	{
		LOG("%s: Cannot Gzip the area data NBT representation: %d", __FUNCTION__, res);
		return false;
	}
	return true;
}





bool cSchematicFileSerializer::LoadFromSchematicNBT(cBlockArea & a_BlockArea, cParsedNBT & a_NBT)
{
	int TMaterials = a_NBT.FindChildByName(a_NBT.GetRoot(), "Materials");
	if ((TMaterials > 0) && (a_NBT.GetType(TMaterials) == TAG_String))
	{
		AString Materials = a_NBT.GetString(TMaterials);
		if (Materials.compare("Alpha") != 0)
		{
			LOG("Materials tag is present and \"%s\" instead of \"Alpha\". Possibly a wrong-format schematic file.", Materials.c_str());
			return false;
		}
	}
	int TSizeX = a_NBT.FindChildByName(a_NBT.GetRoot(), "Width");
	int TSizeY = a_NBT.FindChildByName(a_NBT.GetRoot(), "Height");
	int TSizeZ = a_NBT.FindChildByName(a_NBT.GetRoot(), "Length");
	if (
		(TSizeX < 0) || (TSizeY < 0) || (TSizeZ < 0) ||
		(a_NBT.GetType(TSizeX) != TAG_Short) ||
		(a_NBT.GetType(TSizeY) != TAG_Short) ||
		(a_NBT.GetType(TSizeZ) != TAG_Short)
	)
	{
		LOG("Dimensions are missing from the schematic file (%d, %d, %d), (%d, %d, %d)",
			TSizeX, TSizeY, TSizeZ,
			a_NBT.GetType(TSizeX), a_NBT.GetType(TSizeY), a_NBT.GetType(TSizeZ)
		);
		return false;
	}
	
	int SizeX = a_NBT.GetShort(TSizeX);
	int SizeY = a_NBT.GetShort(TSizeY);
	int SizeZ = a_NBT.GetShort(TSizeZ);
	if ((SizeX < 1) || (SizeY < 1) || (SizeZ < 1))
	{
		LOG("Dimensions are invalid in the schematic file: %d, %d, %d", SizeX, SizeY, SizeZ);
		return false;
	}
	
	int TBlockTypes = a_NBT.FindChildByName(a_NBT.GetRoot(), "Blocks");
	int TBlockMetas = a_NBT.FindChildByName(a_NBT.GetRoot(), "Data");
	if ((TBlockTypes < 0) || (a_NBT.GetType(TBlockTypes) != TAG_ByteArray))
	{
		LOG("BlockTypes are invalid in the schematic file: %d", TBlockTypes);
		return false;
	}
	bool AreMetasPresent = (TBlockMetas > 0) && (a_NBT.GetType(TBlockMetas) == TAG_ByteArray);
	
	a_BlockArea.Clear();
	a_BlockArea.SetSize(SizeX, SizeY, SizeZ, AreMetasPresent ? (cBlockArea::baTypes | cBlockArea::baMetas) : cBlockArea::baTypes);
	
	int TOffsetX = a_NBT.FindChildByName(a_NBT.GetRoot(), "WEOffsetX");
	int TOffsetY = a_NBT.FindChildByName(a_NBT.GetRoot(), "WEOffsetY");
	int TOffsetZ = a_NBT.FindChildByName(a_NBT.GetRoot(), "WEOffsetZ");
	
	if (
		(TOffsetX < 0) || (TOffsetY < 0) || (TOffsetZ < 0) ||
		(a_NBT.GetType(TOffsetX) != TAG_Int) ||
		(a_NBT.GetType(TOffsetY) != TAG_Int) ||
		(a_NBT.GetType(TOffsetZ) != TAG_Int)
	)
	{
		// Not every schematic file has an offset, so we shoudn't give a warn message.
		a_BlockArea.SetWEOffset(0, 0, 0);
	}
	else
	{
		a_BlockArea.SetWEOffset(a_NBT.GetInt(TOffsetX), a_NBT.GetInt(TOffsetY), a_NBT.GetInt(TOffsetZ));
	}

	// Copy the block types and metas:
<<<<<<< HEAD
	int NumBytes = (int)a_BlockArea.GetBlockCount();
=======
	size_t NumBytes = a_BlockArea.GetBlockCount();
>>>>>>> a2e18f0e
	if (a_NBT.GetDataLength(TBlockTypes) < NumBytes)
	{
		LOG("BlockTypes truncated in the schematic file (exp %d, got %d bytes). Loading partial.",
			(int)NumBytes, (int)a_NBT.GetDataLength(TBlockTypes)
		);
		NumBytes = a_NBT.GetDataLength(TBlockTypes);
	}
	memcpy(a_BlockArea.m_BlockTypes, a_NBT.GetData(TBlockTypes), NumBytes);
	
	if (AreMetasPresent)
	{
<<<<<<< HEAD
		int NumBytes = (int)a_BlockArea.GetBlockCount();
=======
		size_t NumBytes = a_BlockArea.GetBlockCount();
>>>>>>> a2e18f0e
		if (a_NBT.GetDataLength(TBlockMetas) < NumBytes)
		{
			LOG("BlockMetas truncated in the schematic file (exp %d, got %d bytes). Loading partial.",
				(int)NumBytes, (int)a_NBT.GetDataLength(TBlockMetas)
			);
			NumBytes = a_NBT.GetDataLength(TBlockMetas);
		}
		memcpy(a_BlockArea.m_BlockMetas, a_NBT.GetData(TBlockMetas), NumBytes);
	}
	
	return true;
}





AString cSchematicFileSerializer::SaveToSchematicNBT(const cBlockArea & a_BlockArea)
{
	cFastNBTWriter Writer("Schematic");
	Writer.AddShort("Width",  a_BlockArea.m_Size.x);
	Writer.AddShort("Height", a_BlockArea.m_Size.y);
	Writer.AddShort("Length", a_BlockArea.m_Size.z);
	Writer.AddString("Materials", "Alpha");
	if (a_BlockArea.HasBlockTypes())
	{
		Writer.AddByteArray("Blocks", (const char *)a_BlockArea.m_BlockTypes, a_BlockArea.GetBlockCount());
	}
	else
	{
		AString Dummy(a_BlockArea.GetBlockCount(), 0);
		Writer.AddByteArray("Blocks", Dummy.data(), Dummy.size());
	}
	if (a_BlockArea.HasBlockMetas())
	{
		Writer.AddByteArray("Data", (const char *)a_BlockArea.m_BlockMetas, a_BlockArea.GetBlockCount());
	}
	else
	{
		AString Dummy(a_BlockArea.GetBlockCount(), 0);
		Writer.AddByteArray("Data", Dummy.data(), Dummy.size());
	}
	
	Writer.AddInt("WEOffsetX", a_BlockArea.m_WEOffset.x);
	Writer.AddInt("WEOffsetY", a_BlockArea.m_WEOffset.y);
	Writer.AddInt("WEOffsetZ", a_BlockArea.m_WEOffset.z);

	// TODO: Save entities and block entities
	Writer.BeginList("Entities", TAG_Compound);
	Writer.EndList();
	Writer.BeginList("TileEntities", TAG_Compound);
	Writer.EndList();
	Writer.Finish();
	
	return Writer.GetResult();
}



<|MERGE_RESOLUTION|>--- conflicted
+++ resolved
@@ -230,11 +230,7 @@
 	}
 
 	// Copy the block types and metas:
-<<<<<<< HEAD
-	int NumBytes = (int)a_BlockArea.GetBlockCount();
-=======
 	size_t NumBytes = a_BlockArea.GetBlockCount();
->>>>>>> a2e18f0e
 	if (a_NBT.GetDataLength(TBlockTypes) < NumBytes)
 	{
 		LOG("BlockTypes truncated in the schematic file (exp %d, got %d bytes). Loading partial.",
@@ -246,11 +242,7 @@
 	
 	if (AreMetasPresent)
 	{
-<<<<<<< HEAD
-		int NumBytes = (int)a_BlockArea.GetBlockCount();
-=======
 		size_t NumBytes = a_BlockArea.GetBlockCount();
->>>>>>> a2e18f0e
 		if (a_NBT.GetDataLength(TBlockMetas) < NumBytes)
 		{
 			LOG("BlockMetas truncated in the schematic file (exp %d, got %d bytes). Loading partial.",
