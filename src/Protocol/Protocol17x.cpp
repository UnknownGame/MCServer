// Protocol17x.cpp

/*
Implements the 1.7.x protocol classes:
	- cProtocol172
		- release 1.7.2 protocol (#4)
(others may be added later in the future for the 1.7 release series)
*/

#include "Globals.h"
#include "json/json.h"
#include "Protocol17x.h"
#include "ChunkDataSerializer.h"
#include "PolarSSL++/Sha1Checksum.h"

#include "../ClientHandle.h"
#include "../Root.h"
#include "../Server.h"
#include "../World.h"
#include "../StringCompression.h"
#include "../CompositeChat.h"
#include "../Statistics.h"

#include "../WorldStorage/FastNBT.h"
#include "../WorldStorage/EnchantmentSerializer.h"

#include "../Entities/ExpOrb.h"
#include "../Entities/Minecart.h"
#include "../Entities/FallingBlock.h"
#include "../Entities/Painting.h"
#include "../Entities/Pickup.h"
#include "../Entities/Player.h"
#include "../Entities/ItemFrame.h"
#include "../Entities/ArrowEntity.h"
#include "../Entities/FireworkEntity.h"

#include "../Mobs/IncludeAllMonsters.h"
#include "../UI/Window.h"

#include "../BlockEntities/CommandBlockEntity.h"
#include "../BlockEntities/MobHeadEntity.h"
#include "../BlockEntities/FlowerPotEntity.h"





#define HANDLE_READ(ByteBuf, Proc, Type, Var) \
	Type Var; \
	ByteBuf.Proc(Var);





#define HANDLE_PACKET_READ(ByteBuf, Proc, Type, Var) \
	Type Var; \
	{ \
		if (!ByteBuf.Proc(Var)) \
		{ \
			ByteBuf.CheckValid(); \
			return false; \
		} \
		ByteBuf.CheckValid(); \
	}





const int MAX_ENC_LEN = 512;  // Maximum size of the encrypted message; should be 128, but who knows...





// fwd: main.cpp:
extern bool g_ShouldLogCommIn, g_ShouldLogCommOut;





////////////////////////////////////////////////////////////////////////////////
// cProtocol172:

cProtocol172::cProtocol172(cClientHandle * a_Client, const AString & a_ServerAddress, UInt16 a_ServerPort, UInt32 a_State) :
	super(a_Client),
	m_ServerAddress(a_ServerAddress),
	m_ServerPort(a_ServerPort),
	m_State(a_State),
	m_ReceivedData(32 KiB),
	m_OutPacketBuffer(64 KiB),
	m_OutPacketLenBuffer(20),  // 20 bytes is more than enough for one VarInt
	m_IsEncrypted(false),
	m_LastSentDimension(dimNotSet)
{
	// Create the comm log file, if so requested:
	if (g_ShouldLogCommIn || g_ShouldLogCommOut)
	{
		static int sCounter = 0;
		cFile::CreateFolder("CommLogs");
		AString FileName = Printf("CommLogs/%x_%d__%s.log", (unsigned)time(NULL), sCounter++, a_Client->GetIPString().c_str());
		m_CommLogFile.Open(FileName, cFile::fmWrite);
	}
}





void cProtocol172::DataReceived(const char * a_Data, size_t a_Size)
{
	if (m_IsEncrypted)
	{
		Byte Decrypted[512];
		while (a_Size > 0)
		{
			size_t NumBytes = (a_Size > sizeof(Decrypted)) ? sizeof(Decrypted) : a_Size;
			m_Decryptor.ProcessData(Decrypted, (Byte *)a_Data, NumBytes);
			AddReceivedData((const char *)Decrypted, NumBytes);
			a_Size -= NumBytes;
			a_Data += NumBytes;
		}
	}
	else
	{
		AddReceivedData(a_Data, a_Size);
	}
}





void cProtocol172::SendAttachEntity(const cEntity & a_Entity, const cEntity * a_Vehicle)
{
	ASSERT(m_State == 3);  // In game mode?
	
	cPacketizer Pkt(*this, 0x1b);  // Attach Entity packet
	Pkt.WriteInt(a_Entity.GetUniqueID());
	Pkt.WriteInt((a_Vehicle != NULL) ? a_Vehicle->GetUniqueID() : 0);
	Pkt.WriteBool(false);
}





void cProtocol172::SendBlockAction(int a_BlockX, int a_BlockY, int a_BlockZ, char a_Byte1, char a_Byte2, BLOCKTYPE a_BlockType)
{
	ASSERT(m_State == 3);  // In game mode?
	
	cPacketizer Pkt(*this, 0x24);  // Block Action packet
	Pkt.WriteInt(a_BlockX);
	Pkt.WriteShort(a_BlockY);
	Pkt.WriteInt(a_BlockZ);
	Pkt.WriteByte(a_Byte1);
	Pkt.WriteByte(a_Byte2);
	Pkt.WriteVarInt(a_BlockType);
}





void cProtocol172::SendBlockBreakAnim(int a_EntityID, int a_BlockX, int a_BlockY, int a_BlockZ, char a_Stage)
{
	ASSERT(m_State == 3);  // In game mode?
	
	cPacketizer Pkt(*this, 0x25);  // Block Break Animation packet
	Pkt.WriteVarInt(a_EntityID);
	Pkt.WriteInt(a_BlockX);
	Pkt.WriteInt(a_BlockY);
	Pkt.WriteInt(a_BlockZ);
	Pkt.WriteChar(a_Stage);
}





void cProtocol172::SendBlockChange(int a_BlockX, int a_BlockY, int a_BlockZ, BLOCKTYPE a_BlockType, NIBBLETYPE a_BlockMeta)
{
	ASSERT(m_State == 3);  // In game mode?
	
	cPacketizer Pkt(*this, 0x23);  // Block Change packet
	Pkt.WriteInt(a_BlockX);
	Pkt.WriteByte(a_BlockY);
	Pkt.WriteInt(a_BlockZ);
	Pkt.WriteVarInt(a_BlockType);
	Pkt.WriteByte(a_BlockMeta);
}





void cProtocol172::SendBlockChanges(int a_ChunkX, int a_ChunkZ, const sSetBlockVector & a_Changes)
{
	ASSERT(m_State == 3);  // In game mode?
	
	cPacketizer Pkt(*this, 0x22);  // Multi Block Change packet
	Pkt.WriteInt(a_ChunkX);
	Pkt.WriteInt(a_ChunkZ);
	Pkt.WriteShort((short)a_Changes.size());
	Pkt.WriteInt((int)a_Changes.size() * 4);
	for (sSetBlockVector::const_iterator itr = a_Changes.begin(), end = a_Changes.end(); itr != end; ++itr)
	{
		unsigned int Coords = itr->y | (itr->z << 8) | (itr->x << 12);
		unsigned int Blocks = itr->BlockMeta | (itr->BlockType << 4);
		Pkt.WriteInt((Coords << 16) | Blocks);
	}  // for itr - a_Changes[]
}





void cProtocol172::SendChat(const AString & a_Message)
{
	ASSERT(m_State == 3);  // In game mode?
	
	cPacketizer Pkt(*this, 0x02);  // Chat Message packet
	Pkt.WriteString(Printf("{\"text\":\"%s\"}", EscapeString(a_Message).c_str()));
}





void cProtocol172::SendChat(const cCompositeChat & a_Message)
{
	ASSERT(m_State == 3);  // In game mode?
	
	// Compose the complete Json string to send:
	Json::Value msg;
	cWorld * World = m_Client->GetPlayer()->GetWorld();
	msg["text"] = cClientHandle::FormatMessageType((World == NULL) ? false : World->ShouldUseChatPrefixes(), a_Message.GetMessageType(), a_Message.GetAdditionalMessageTypeData());  // The client crashes without this field being present
	const cCompositeChat::cParts & Parts = a_Message.GetParts();
	for (cCompositeChat::cParts::const_iterator itr = Parts.begin(), end = Parts.end(); itr != end; ++itr)
	{
		Json::Value Part;
		switch ((*itr)->m_PartType)
		{
			case cCompositeChat::ptText:
			{
				Part["text"] = (*itr)->m_Text;
				AddChatPartStyle(Part, (*itr)->m_Style);
				break;
			}
			
			case cCompositeChat::ptClientTranslated:
			{
				const cCompositeChat::cClientTranslatedPart & p = (const cCompositeChat::cClientTranslatedPart &)**itr;
				Part["translate"] = p.m_Text;
				Json::Value With;
				for (AStringVector::const_iterator itrW = p.m_Parameters.begin(), endW = p.m_Parameters.end(); itrW != endW; ++itr)
				{
					With.append(*itrW);
				}
				if (!p.m_Parameters.empty())
				{
					Part["with"] = With;
				}
				AddChatPartStyle(Part, p.m_Style);
				break;
			}
			
			case cCompositeChat::ptUrl:
			{
				const cCompositeChat::cUrlPart & p = (const cCompositeChat::cUrlPart &)**itr;
				Part["text"] = p.m_Text;
				Json::Value Url;
				Url["action"] = "open_url";
				Url["value"] = p.m_Url;
				Part["clickEvent"] = Url;
				AddChatPartStyle(Part, p.m_Style);
				break;
			}
			
			case cCompositeChat::ptSuggestCommand:
			case cCompositeChat::ptRunCommand:
			{
				const cCompositeChat::cCommandPart & p = (const cCompositeChat::cCommandPart &)**itr;
				Part["text"] = p.m_Text;
				Json::Value Cmd;
				Cmd["action"] = (p.m_PartType == cCompositeChat::ptRunCommand) ? "run_command" : "suggest_command";
				Cmd["value"] = p.m_Command;
				Part["clickEvent"] = Cmd;
				AddChatPartStyle(Part, p.m_Style);
				break;
			}

			case cCompositeChat::ptShowAchievement:
			{
				const cCompositeChat::cShowAchievementPart & p = (const cCompositeChat::cShowAchievementPart &)**itr;
				Part["translate"] = "chat.type.achievement";

				Json::Value Ach;
				Ach["action"] = "show_achievement";
				Ach["value"] = p.m_Text;
				
				Json::Value AchColourAndName;
				AchColourAndName["color"] = "green";
				AchColourAndName["translate"] = p.m_Text;
				AchColourAndName["hoverEvent"] = Ach;

				Json::Value Extra;
				Extra.append(AchColourAndName);

				Json::Value Name;
				Name["text"] = p.m_PlayerName;

				Json::Value With;
				With.append(Name);
				With.append(Extra);

				Part["with"] = With;
				AddChatPartStyle(Part, p.m_Style);
				break;
			}
		}
		msg["extra"].append(Part);
	}  // for itr - Parts[]
	
	// Send the message to the client:
	cPacketizer Pkt(*this, 0x02);
	Pkt.WriteString(msg.toStyledString());
}





void cProtocol172::SendChunkData(int a_ChunkX, int a_ChunkZ, cChunkDataSerializer & a_Serializer)
{
	ASSERT(m_State == 3);  // In game mode?
	
	// Serialize first, before creating the Packetizer (the packetizer locks a CS)
	// This contains the flags and bitmasks, too
	const AString & ChunkData = a_Serializer.Serialize(cChunkDataSerializer::RELEASE_1_3_2);
	
	cPacketizer Pkt(*this, 0x21);  // Chunk Data packet
	Pkt.WriteInt(a_ChunkX);
	Pkt.WriteInt(a_ChunkZ);
	Pkt.WriteBuf(ChunkData.data(), ChunkData.size());
}





void cProtocol172::SendCollectEntity(const cEntity & a_Entity, const cPlayer & a_Player)
{
	ASSERT(m_State == 3);  // In game mode?
	
	cPacketizer Pkt(*this, 0x0d);  // Collect Item packet
	Pkt.WriteInt(a_Entity.GetUniqueID());
	Pkt.WriteInt(a_Player.GetUniqueID());
}





void cProtocol172::SendDestroyEntity(const cEntity & a_Entity)
{
	ASSERT(m_State == 3);  // In game mode?
	
	cPacketizer Pkt(*this, 0x13);  // Destroy Entities packet
	Pkt.WriteByte(1);
	Pkt.WriteInt(a_Entity.GetUniqueID());
}





void cProtocol172::SendDisconnect(const AString & a_Reason)
{
	switch (m_State)
	{
		case 2:
		{
			// During login:
			cPacketizer Pkt(*this, 0);
			Pkt.WriteString(Printf("{\"text\":\"%s\"}", EscapeString(a_Reason).c_str()));
			break;
		}
		case 3:
		{
			// In-game:
			cPacketizer Pkt(*this, 0x40);
			Pkt.WriteString(Printf("{\"text\":\"%s\"}", EscapeString(a_Reason).c_str()));
			break;
		}
	}
}





void cProtocol172::SendEditSign(int a_BlockX, int a_BlockY, int a_BlockZ)
{
	ASSERT(m_State == 3);  // In game mode?
	
	cPacketizer Pkt(*this, 0x36);  // Sign Editor Open packet
	Pkt.WriteInt(a_BlockX);
	Pkt.WriteInt(a_BlockY);
	Pkt.WriteInt(a_BlockZ);
}





void cProtocol172::SendEntityEffect(const cEntity & a_Entity, int a_EffectID, int a_Amplifier, short a_Duration)
{
	ASSERT(m_State == 3);  // In game mode?
	
	cPacketizer Pkt(*this, 0x1D);  // Entity Effect packet
	Pkt.WriteInt(a_Entity.GetUniqueID());
	Pkt.WriteByte(a_EffectID);
	Pkt.WriteByte(a_Amplifier);
	Pkt.WriteShort(a_Duration);
}





void cProtocol172::SendEntityEquipment(const cEntity & a_Entity, short a_SlotNum, const cItem & a_Item)
{
	ASSERT(m_State == 3);  // In game mode?
	
	cPacketizer Pkt(*this, 0x04);  // Entity Equipment packet
	Pkt.WriteInt(a_Entity.GetUniqueID());
	Pkt.WriteShort(a_SlotNum);
	Pkt.WriteItem(a_Item);
}





void cProtocol172::SendEntityHeadLook(const cEntity & a_Entity)
{
	ASSERT(m_State == 3);  // In game mode?
	
	cPacketizer Pkt(*this, 0x19);  // Entity Head Look packet
	Pkt.WriteInt(a_Entity.GetUniqueID());
	Pkt.WriteByteAngle(a_Entity.GetHeadYaw());
}





void cProtocol172::SendEntityLook(const cEntity & a_Entity)
{
	ASSERT(m_State == 3);  // In game mode?
	
	cPacketizer Pkt(*this, 0x16);  // Entity Look packet
	Pkt.WriteInt(a_Entity.GetUniqueID());
	Pkt.WriteByteAngle(a_Entity.GetYaw());
	Pkt.WriteByteAngle(a_Entity.GetPitch());
}





void cProtocol172::SendEntityMetadata(const cEntity & a_Entity)
{
	ASSERT(m_State == 3);  // In game mode?
	
	cPacketizer Pkt(*this, 0x1c);  // Entity Metadata packet
	Pkt.WriteInt(a_Entity.GetUniqueID());
	Pkt.WriteEntityMetadata(a_Entity);
	Pkt.WriteByte(0x7f);  // The termination byte
}





void cProtocol172::SendEntityProperties(const cEntity & a_Entity)
{
	ASSERT(m_State == 3);  // In game mode?
	
	cPacketizer Pkt(*this, 0x20);  // Entity Properties packet
	Pkt.WriteInt(a_Entity.GetUniqueID());
	Pkt.WriteEntityProperties(a_Entity);
}





void cProtocol172::SendEntityRelMove(const cEntity & a_Entity, char a_RelX, char a_RelY, char a_RelZ)
{
	ASSERT(m_State == 3);  // In game mode?
	
	cPacketizer Pkt(*this, 0x15);  // Entity Relative Move packet
	Pkt.WriteInt(a_Entity.GetUniqueID());
	Pkt.WriteByte(a_RelX);
	Pkt.WriteByte(a_RelY);
	Pkt.WriteByte(a_RelZ);
}





void cProtocol172::SendEntityRelMoveLook(const cEntity & a_Entity, char a_RelX, char a_RelY, char a_RelZ)
{
	ASSERT(m_State == 3);  // In game mode?
	
	cPacketizer Pkt(*this, 0x17);  // Entity Look And Relative Move packet
	Pkt.WriteInt(a_Entity.GetUniqueID());
	Pkt.WriteByte(a_RelX);
	Pkt.WriteByte(a_RelY);
	Pkt.WriteByte(a_RelZ);
	Pkt.WriteByteAngle(a_Entity.GetYaw());
	Pkt.WriteByteAngle(a_Entity.GetPitch());
}





void cProtocol172::SendEntityStatus(const cEntity & a_Entity, char a_Status)
{
	ASSERT(m_State == 3);  // In game mode?
	
	cPacketizer Pkt(*this, 0x1a);  // Entity Status packet
	Pkt.WriteInt(a_Entity.GetUniqueID());
	Pkt.WriteChar(a_Status);
}





void cProtocol172::SendEntityVelocity(const cEntity & a_Entity)
{
	ASSERT(m_State == 3);  // In game mode?
	
	cPacketizer Pkt(*this, 0x12);  // Entity Velocity packet
	Pkt.WriteInt(a_Entity.GetUniqueID());
	// 400 = 8000 / 20 ... Conversion from our speed in m/s to 8000 m/tick
	Pkt.WriteShort((short)(a_Entity.GetSpeedX() * 400));
	Pkt.WriteShort((short)(a_Entity.GetSpeedY() * 400));
	Pkt.WriteShort((short)(a_Entity.GetSpeedZ() * 400));
}





void cProtocol172::SendExplosion(double a_BlockX, double a_BlockY, double a_BlockZ, float a_Radius, const cVector3iArray & a_BlocksAffected, const Vector3d & a_PlayerMotion)
{
	ASSERT(m_State == 3);  // In game mode?
	
	cPacketizer Pkt(*this, 0x27);  // Explosion packet
	Pkt.WriteFloat((float)a_BlockX);
	Pkt.WriteFloat((float)a_BlockY);
	Pkt.WriteFloat((float)a_BlockZ);
	Pkt.WriteFloat((float)a_Radius);
	Pkt.WriteInt((int)a_BlocksAffected.size());
	for (cVector3iArray::const_iterator itr = a_BlocksAffected.begin(), end = a_BlocksAffected.end(); itr != end; ++itr)
	{
		Pkt.WriteChar((char)itr->x);
		Pkt.WriteChar((char)itr->y);
		Pkt.WriteChar((char)itr->z);
	}  // for itr - a_BlockAffected[]
	Pkt.WriteFloat((float)a_PlayerMotion.x);
	Pkt.WriteFloat((float)a_PlayerMotion.y);
	Pkt.WriteFloat((float)a_PlayerMotion.z);
}





void cProtocol172::SendGameMode(eGameMode a_GameMode)
{
	ASSERT(m_State == 3);  // In game mode?
	
	cPacketizer Pkt(*this, 0x2b);  // Change Game State packet
	Pkt.WriteByte(3);  // Reason: Change game mode
	Pkt.WriteFloat((float)a_GameMode);
}





void cProtocol172::SendHealth(void)
{
	ASSERT(m_State == 3);  // In game mode?
	
	cPacketizer Pkt(*this, 0x06);  // Update Health packet
	cPlayer * Player = m_Client->GetPlayer();
	Pkt.WriteFloat((float)Player->GetHealth());
	Pkt.WriteShort(Player->GetFoodLevel());
	Pkt.WriteFloat((float)Player->GetFoodSaturationLevel());
}





void cProtocol172::SendInventorySlot(char a_WindowID, short a_SlotNum, const cItem & a_Item)
{
	ASSERT(m_State == 3);  // In game mode?
	
	cPacketizer Pkt(*this, 0x2f);  // Set Slot packet
	Pkt.WriteChar(a_WindowID);
	Pkt.WriteShort(a_SlotNum);
	Pkt.WriteItem(a_Item);
}





void cProtocol172::SendKeepAlive(int a_PingID)
{
	// Drop the packet if the protocol is not in the Game state yet (caused a client crash):
	if (m_State != 3)
	{
		LOGWARNING("Trying to send a KeepAlive packet to a player who's not yet fully logged in (%d). The protocol class prevented the packet.", m_State);
		return;
	}
	
	cPacketizer Pkt(*this, 0x00);  // Keep Alive packet
	Pkt.WriteInt(a_PingID);
}





void cProtocol172::SendLogin(const cPlayer & a_Player, const cWorld & a_World)
{
	// Send the Join Game packet:
	{
		cServer * Server = cRoot::Get()->GetServer();
		cPacketizer Pkt(*this, 0x01);  // Join Game packet
		Pkt.WriteInt(a_Player.GetUniqueID());
		Pkt.WriteByte((Byte)a_Player.GetEffectiveGameMode() | (Server->IsHardcore() ? 0x08 : 0));  // Hardcore flag bit 4
		Pkt.WriteChar((char)a_World.GetDimension());
		Pkt.WriteByte(2);  // TODO: Difficulty (set to Normal)
		Pkt.WriteByte(std::min(Server->GetMaxPlayers(), 60));
		Pkt.WriteString("default");  // Level type - wtf?
	}
	m_LastSentDimension = a_World.GetDimension();
	
	// Send the spawn position:
	{
		cPacketizer Pkt(*this, 0x05);  // Spawn Position packet
		Pkt.WriteInt((int)a_World.GetSpawnX());
		Pkt.WriteInt((int)a_World.GetSpawnY());
		Pkt.WriteInt((int)a_World.GetSpawnZ());
	}
	
	// Send player abilities:
	SendPlayerAbilities();
}




void cProtocol172::SendLoginSuccess(void)
{
	ASSERT(m_State == 2);  // State: login?
	
	{
		cPacketizer Pkt(*this, 0x02);  // Login success packet
		Pkt.WriteString(m_Client->GetUUID());
		Pkt.WriteString(m_Client->GetUsername());
	}

	m_State = 3;  // State = Game
}





void cProtocol172::SendPaintingSpawn(const cPainting & a_Painting)
{
	ASSERT(m_State == 3);  // In game mode?
	
	cPacketizer Pkt(*this, 0x10);  // Spawn Painting packet
	Pkt.WriteVarInt(a_Painting.GetUniqueID());
	Pkt.WriteString(a_Painting.GetName().c_str());
	Pkt.WriteInt((int)a_Painting.GetPosX());
	Pkt.WriteInt((int)a_Painting.GetPosY());
	Pkt.WriteInt((int)a_Painting.GetPosZ());
	Pkt.WriteInt(a_Painting.GetDirection());
}





void cProtocol172::SendMapColumn(int a_ID, int a_X, int a_Y, const Byte * a_Colors, unsigned int a_Length)
{
	ASSERT(m_State == 3);  // In game mode?
	
	cPacketizer Pkt(*this, 0x34);
	Pkt.WriteVarInt(a_ID);
	Pkt.WriteShort (3 + a_Length);

	Pkt.WriteByte(0);
	Pkt.WriteByte(a_X);
	Pkt.WriteByte(a_Y);
	
	for (unsigned int i = 0; i < a_Length; ++i)
	{
		Pkt.WriteByte(a_Colors[i]);
	}
}





void cProtocol172::SendMapDecorators(int a_ID, const cMapDecoratorList & a_Decorators)
{
	ASSERT(m_State == 3);  // In game mode?
	
	cPacketizer Pkt(*this, 0x34);
	Pkt.WriteVarInt(a_ID);
	Pkt.WriteShort ((short)(1 + (3 * a_Decorators.size())));

	Pkt.WriteByte(1);
	
	for (cMapDecoratorList::const_iterator it = a_Decorators.begin(); it != a_Decorators.end(); ++it)
	{
		Pkt.WriteByte((it->GetType() << 4) | (it->GetRot() & 0xf));
		Pkt.WriteByte(it->GetPixelX());
		Pkt.WriteByte(it->GetPixelZ());
	}
}





void cProtocol172::SendMapInfo(int a_ID, unsigned int a_Scale)
{
	ASSERT(m_State == 3);  // In game mode?
	
	cPacketizer Pkt(*this, 0x34);
	Pkt.WriteVarInt(a_ID);
	Pkt.WriteShort (2);

	Pkt.WriteByte(2);
	Pkt.WriteByte(a_Scale);
}






void cProtocol172::SendPickupSpawn(const cPickup & a_Pickup)
{
	ASSERT(m_State == 3);  // In game mode?
	
	{
		cPacketizer Pkt(*this, 0x0e);  // Spawn Object packet
		Pkt.WriteVarInt(a_Pickup.GetUniqueID());
		Pkt.WriteByte(2);  // Type = Pickup
		Pkt.WriteFPInt(a_Pickup.GetPosX());
		Pkt.WriteFPInt(a_Pickup.GetPosY());
		Pkt.WriteFPInt(a_Pickup.GetPosZ());
		Pkt.WriteByteAngle(a_Pickup.GetYaw());
		Pkt.WriteByteAngle(a_Pickup.GetPitch());
		Pkt.WriteInt(0);  // No object data
	}
	{
		cPacketizer Pkt(*this, 0x1c);  // Entity Metadata packet
		Pkt.WriteInt(a_Pickup.GetUniqueID());
		Pkt.WriteByte((0x05 << 5) | 10);  // Slot type + index 10
		Pkt.WriteItem(a_Pickup.GetItem());
		Pkt.WriteByte(0x7f);  // End of metadata
	}
}





void cProtocol172::SendPlayerAbilities(void)
{
	ASSERT(m_State == 3);  // In game mode?
	
	cPacketizer Pkt(*this, 0x39);  // Player Abilities packet
	Byte Flags = 0;
	cPlayer * Player = m_Client->GetPlayer();
	if (Player->IsGameModeCreative())
	{
		Flags |= 0x01;
		Flags |= 0x08;  // Godmode, used for creative
	}
	if (Player->IsFlying())
	{
		Flags |= 0x02;
	}
	if (Player->CanFly())
	{
		Flags |= 0x04;
	}
	Pkt.WriteByte(Flags);
	Pkt.WriteFloat((float)(0.05 * Player->GetFlyingMaxSpeed()));
	Pkt.WriteFloat((float)(0.1 * Player->GetMaxSpeed()));
}





void cProtocol172::SendEntityAnimation(const cEntity & a_Entity, char a_Animation)
{
	ASSERT(m_State == 3);  // In game mode?
	
	cPacketizer Pkt(*this, 0x0b);  // Animation packet
	Pkt.WriteVarInt(a_Entity.GetUniqueID());
	Pkt.WriteChar(a_Animation);
}





void cProtocol172::SendParticleEffect(const AString & a_ParticleName, float a_SrcX, float a_SrcY, float a_SrcZ, float a_OffsetX, float a_OffsetY, float a_OffsetZ, float a_ParticleData, int a_ParticleAmmount)
{
	ASSERT(m_State == 3);  // In game mode?
	
	cPacketizer Pkt(*this, 0x2A);
	Pkt.WriteString(a_ParticleName);
	Pkt.WriteFloat(a_SrcX);
	Pkt.WriteFloat(a_SrcY);
	Pkt.WriteFloat(a_SrcZ);
	Pkt.WriteFloat(a_OffsetX);
	Pkt.WriteFloat(a_OffsetY);
	Pkt.WriteFloat(a_OffsetZ);
	Pkt.WriteFloat(a_ParticleData);
	Pkt.WriteInt(a_ParticleAmmount);
}





void cProtocol172::SendPlayerListItem(const cPlayer & a_Player, bool a_IsOnline)
{
	ASSERT(m_State == 3);  // In game mode?
	
	cPacketizer Pkt(*this, 0x38);  // Playerlist Item packet
	Pkt.WriteString(a_Player.GetName());
	Pkt.WriteBool(a_IsOnline);
	Pkt.WriteShort(a_IsOnline ? a_Player.GetClientHandle()->GetPing() : 0);
}





void cProtocol172::SendPlayerMaxSpeed(void)
{
	ASSERT(m_State == 3);  // In game mode?
	
	cPacketizer Pkt(*this, 0x20);  // Entity Properties
	cPlayer * Player = m_Client->GetPlayer();
	Pkt.WriteInt(Player->GetUniqueID());
	Pkt.WriteInt(1);  // Count
	Pkt.WriteString("generic.movementSpeed");
	// The default game speed is 0.1, multiply that value by the relative speed:
	Pkt.WriteDouble(0.1 * Player->GetNormalMaxSpeed());
	if (Player->IsSprinting())
	{
		Pkt.WriteShort(1);  // Modifier count
		Pkt.WriteInt64(0x662a6b8dda3e4c1c);
		Pkt.WriteInt64(0x881396ea6097278d);  // UUID of the modifier
		Pkt.WriteDouble(Player->GetSprintingMaxSpeed() - Player->GetNormalMaxSpeed());
		Pkt.WriteByte(2);
	}
	else
	{
		Pkt.WriteShort(0);  // Modifier count
	}
}





void cProtocol172::SendPlayerMoveLook(void)
{
	ASSERT(m_State == 3);  // In game mode?
	
	cPacketizer Pkt(*this, 0x08);  // Player Position And Look packet
	cPlayer * Player = m_Client->GetPlayer();
	Pkt.WriteDouble(Player->GetPosX());
	
	// Protocol docs say this is PosY, but #323 says this is eye-pos
	// Moreover, the "+ 0.001" is there because otherwise the player falls through the block they were standing on.
	Pkt.WriteDouble(Player->GetStance() + 0.001);
	
	Pkt.WriteDouble(Player->GetPosZ());
	Pkt.WriteFloat((float)Player->GetYaw());
	Pkt.WriteFloat((float)Player->GetPitch());
	Pkt.WriteBool(Player->IsOnGround());
}





void cProtocol172::SendPlayerPosition(void)
{
	// There is no dedicated packet for this, send the whole thing:
	SendPlayerMoveLook();
}





void cProtocol172::SendPlayerSpawn(const cPlayer & a_Player)
{
	ASSERT(m_State == 3);  // In game mode?
	
	// Called to spawn another player for the client
	cPacketizer Pkt(*this, 0x0c);  // Spawn Player packet
	Pkt.WriteVarInt(a_Player.GetUniqueID());
	Pkt.WriteString(a_Player.GetClientHandle()->GetUUID());
	Pkt.WriteString(a_Player.GetName());
	Pkt.WriteFPInt(a_Player.GetPosX());
	Pkt.WriteFPInt(a_Player.GetPosY());
	Pkt.WriteFPInt(a_Player.GetPosZ());
	Pkt.WriteByteAngle(a_Player.GetYaw());
	Pkt.WriteByteAngle(a_Player.GetPitch());
	short ItemType = a_Player.GetEquippedItem().IsEmpty() ? 0 : a_Player.GetEquippedItem().m_ItemType;
	Pkt.WriteShort(ItemType);
	Pkt.WriteByte((3 << 5) | 6);  // Metadata: float + index 6
	Pkt.WriteFloat((float)a_Player.GetHealth());
	Pkt.WriteByte(0x7f);  // Metadata: end
}





void cProtocol172::SendPluginMessage(const AString & a_Channel, const AString & a_Message)
{
	ASSERT(m_State == 3);  // In game mode?
	
	cPacketizer Pkt(*this, 0x3f);
	Pkt.WriteString(a_Channel);
	Pkt.WriteShort((short)a_Message.size());
	Pkt.WriteBuf(a_Message.data(), a_Message.size());
}





void cProtocol172::SendRemoveEntityEffect(const cEntity & a_Entity, int a_EffectID)
{
	ASSERT(m_State == 3);  // In game mode?
	
	cPacketizer Pkt(*this, 0x1e);
	Pkt.WriteInt(a_Entity.GetUniqueID());
	Pkt.WriteByte(a_EffectID);
}





<<<<<<< HEAD
void cProtocol172::SendRespawn(eDimension a_Dimension)
{
	if (m_LastSentDimension == a_Dimension)
=======
void cProtocol172::SendRespawn(const cWorld & a_World, bool a_ShouldIgnoreDimensionChecks)
{
	if ((m_LastSentDimension == a_World.GetDimension()) && !a_ShouldIgnoreDimensionChecks)
>>>>>>> f1be1eb6
	{
		// Must not send a respawn for the world with the same dimension, the client goes cuckoo if we do (unless we are respawning from death)
		return;
	}

	cPacketizer Pkt(*this, 0x07);  // Respawn packet
	cPlayer * Player = m_Client->GetPlayer();
	Pkt.WriteInt((int)a_Dimension);
	Pkt.WriteByte(2);  // TODO: Difficulty (set to Normal)
	Pkt.WriteByte((Byte)Player->GetEffectiveGameMode());
	Pkt.WriteString("default");
	m_LastSentDimension = a_Dimension;
}





void cProtocol172::SendExperience (void)
{
	ASSERT(m_State == 3);  // In game mode?
	
	cPacketizer Pkt(*this, 0x1f);  // Experience Packet
	cPlayer * Player = m_Client->GetPlayer();
	Pkt.WriteFloat(Player->GetXpPercentage());
	Pkt.WriteShort(Player->GetXpLevel());
	Pkt.WriteShort(Player->GetCurrentXp());
}





void cProtocol172::SendExperienceOrb(const cExpOrb & a_ExpOrb)
{
	ASSERT(m_State == 3);  // In game mode?
	
	cPacketizer Pkt(*this, 0x11);
	Pkt.WriteVarInt(a_ExpOrb.GetUniqueID());
	Pkt.WriteInt((int) a_ExpOrb.GetPosX());
	Pkt.WriteInt((int) a_ExpOrb.GetPosY());
	Pkt.WriteInt((int) a_ExpOrb.GetPosZ());
	Pkt.WriteShort(a_ExpOrb.GetReward());
}





void cProtocol172::SendScoreboardObjective(const AString & a_Name, const AString & a_DisplayName, Byte a_Mode)
{
	ASSERT(m_State == 3);  // In game mode?
	
	cPacketizer Pkt(*this, 0x3b);
	Pkt.WriteString(a_Name);
	Pkt.WriteString(a_DisplayName);
	Pkt.WriteByte(a_Mode);
}





void cProtocol172::SendScoreUpdate(const AString & a_Objective, const AString & a_Player, cObjective::Score a_Score, Byte a_Mode)
{
	ASSERT(m_State == 3);  // In game mode?
	
	cPacketizer Pkt(*this, 0x3c);
	Pkt.WriteString(a_Player);
	Pkt.WriteByte(a_Mode);

	if (a_Mode != 1)
	{
		Pkt.WriteString(a_Objective);
		Pkt.WriteInt((int) a_Score);
	}
}





void cProtocol172::SendDisplayObjective(const AString & a_Objective, cScoreboard::eDisplaySlot a_Display)
{
	ASSERT(m_State == 3);  // In game mode?
	
	cPacketizer Pkt(*this, 0x3d);
	Pkt.WriteByte((int) a_Display);
	Pkt.WriteString(a_Objective);
}





void cProtocol172::SendSoundEffect(const AString & a_SoundName, double a_X, double a_Y, double a_Z, float a_Volume, float a_Pitch)
{
	ASSERT(m_State == 3);  // In game mode?

	cPacketizer Pkt(*this, 0x29);  // Sound Effect packet
	Pkt.WriteString(a_SoundName);
	Pkt.WriteInt((int)(a_X * 8.0));
	Pkt.WriteInt((int)(a_Y * 8.0));
	Pkt.WriteInt((int)(a_Z * 8.0));
	Pkt.WriteFloat(a_Volume);
	Pkt.WriteByte((Byte)(a_Pitch * 63));
}





void cProtocol172::SendSoundParticleEffect(int a_EffectID, int a_SrcX, int a_SrcY, int a_SrcZ, int a_Data)
{
	ASSERT(m_State == 3);  // In game mode?
	
	cPacketizer Pkt(*this, 0x28);  // Effect packet
	Pkt.WriteInt(a_EffectID);
	Pkt.WriteInt(a_SrcX);
	Pkt.WriteByte(a_SrcY);
	Pkt.WriteInt(a_SrcZ);
	Pkt.WriteInt(a_Data);
	Pkt.WriteBool(false);
}





void cProtocol172::SendSpawnFallingBlock(const cFallingBlock & a_FallingBlock)
{
	ASSERT(m_State == 3);  // In game mode?
	
	cPacketizer Pkt(*this, 0x0e);  // Spawn Object packet
	Pkt.WriteVarInt(a_FallingBlock.GetUniqueID());
	Pkt.WriteByte(70);  // Falling block
	Pkt.WriteFPInt(a_FallingBlock.GetPosX());
	Pkt.WriteFPInt(a_FallingBlock.GetPosY());
	Pkt.WriteFPInt(a_FallingBlock.GetPosZ());
	Pkt.WriteByteAngle(a_FallingBlock.GetYaw());
	Pkt.WriteByteAngle(a_FallingBlock.GetPitch());
	Pkt.WriteInt(((int)a_FallingBlock.GetBlockType()) | (((int)a_FallingBlock.GetBlockMeta()) << 16));  // Or 0x10
	Pkt.WriteShort((short)(a_FallingBlock.GetSpeedX() * 400));
	Pkt.WriteShort((short)(a_FallingBlock.GetSpeedY() * 400));
	Pkt.WriteShort((short)(a_FallingBlock.GetSpeedZ() * 400));
}





void cProtocol172::SendSpawnMob(const cMonster & a_Mob)
{
	ASSERT(m_State == 3);  // In game mode?
	
	cPacketizer Pkt(*this, 0x0f);  // Spawn Mob packet
	Pkt.WriteVarInt(a_Mob.GetUniqueID());
	Pkt.WriteByte((Byte)a_Mob.GetMobType());
	Pkt.WriteFPInt(a_Mob.GetPosX());
	Pkt.WriteFPInt(a_Mob.GetPosY());
	Pkt.WriteFPInt(a_Mob.GetPosZ());
	Pkt.WriteByteAngle(a_Mob.GetPitch());
	Pkt.WriteByteAngle(a_Mob.GetHeadYaw());
	Pkt.WriteByteAngle(a_Mob.GetYaw());
	Pkt.WriteShort((short)(a_Mob.GetSpeedX() * 400));
	Pkt.WriteShort((short)(a_Mob.GetSpeedY() * 400));
	Pkt.WriteShort((short)(a_Mob.GetSpeedZ() * 400));
	Pkt.WriteEntityMetadata(a_Mob);
	Pkt.WriteByte(0x7f);  // Metadata terminator
}





void cProtocol172::SendSpawnObject(const cEntity & a_Entity, char a_ObjectType, int a_ObjectData, Byte a_Yaw, Byte a_Pitch)
{
	ASSERT(m_State == 3);  // In game mode?
	
	cPacketizer Pkt(*this, 0xe);  // Spawn Object packet
	Pkt.WriteVarInt(a_Entity.GetUniqueID());
	Pkt.WriteByte(a_ObjectType);
	Pkt.WriteFPInt(a_Entity.GetPosX());
	Pkt.WriteFPInt(a_Entity.GetPosY());
	Pkt.WriteFPInt(a_Entity.GetPosZ());
	Pkt.WriteByteAngle(a_Entity.GetPitch());
	Pkt.WriteByteAngle(a_Entity.GetYaw());
	Pkt.WriteInt(a_ObjectData);
	if (a_ObjectData != 0)
	{
		Pkt.WriteShort((short)(a_Entity.GetSpeedX() * 400));
		Pkt.WriteShort((short)(a_Entity.GetSpeedY() * 400));
		Pkt.WriteShort((short)(a_Entity.GetSpeedZ() * 400));
	}
}





void cProtocol172::SendSpawnVehicle(const cEntity & a_Vehicle, char a_VehicleType, char a_VehicleSubType)
{
	ASSERT(m_State == 3);  // In game mode?
	
	cPacketizer Pkt(*this, 0xe);  // Spawn Object packet
	Pkt.WriteVarInt(a_Vehicle.GetUniqueID());
	Pkt.WriteByte(a_VehicleType);
	Pkt.WriteFPInt(a_Vehicle.GetPosX());
	Pkt.WriteFPInt(a_Vehicle.GetPosY());
	Pkt.WriteFPInt(a_Vehicle.GetPosZ());
	Pkt.WriteByteAngle(a_Vehicle.GetPitch());
	Pkt.WriteByteAngle(a_Vehicle.GetYaw());
	Pkt.WriteInt(a_VehicleSubType);
	if (a_VehicleSubType != 0)
	{
		Pkt.WriteShort((short)(a_Vehicle.GetSpeedX() * 400));
		Pkt.WriteShort((short)(a_Vehicle.GetSpeedY() * 400));
		Pkt.WriteShort((short)(a_Vehicle.GetSpeedZ() * 400));
	}
}





void cProtocol172::SendStatistics(const cStatManager & a_Manager)
{
	ASSERT(m_State == 3);  // In game mode?
	
	cPacketizer Pkt(*this, 0x37);
	Pkt.WriteVarInt(statCount);  // TODO 2014-05-11 xdot: Optimization: Send "dirty" statistics only

	for (size_t i = 0; i < (size_t)statCount; ++i)
	{
		StatValue Value = a_Manager.GetValue((eStatistic) i);
		const AString & StatName = cStatInfo::GetName((eStatistic) i);

		Pkt.WriteString(StatName);
		Pkt.WriteVarInt(Value);
	}
}





void cProtocol172::SendTabCompletionResults(const AStringVector & a_Results)
{
	ASSERT(m_State == 3);  // In game mode?
	
	cPacketizer Pkt(*this, 0x3a);  // Tab-Complete packet
	Pkt.WriteVarInt((int)a_Results.size());

	for (AStringVector::const_iterator itr = a_Results.begin(), end = a_Results.end(); itr != end; ++itr)
	{
		Pkt.WriteString(*itr);
	}
}





void cProtocol172::SendTeleportEntity(const cEntity & a_Entity)
{
	ASSERT(m_State == 3);  // In game mode?
	
	cPacketizer Pkt(*this, 0x18);
	Pkt.WriteInt(a_Entity.GetUniqueID());
	Pkt.WriteFPInt(a_Entity.GetPosX());
	Pkt.WriteFPInt(a_Entity.GetPosY());
	Pkt.WriteFPInt(a_Entity.GetPosZ());
	Pkt.WriteByteAngle(a_Entity.GetYaw());
	Pkt.WriteByteAngle(a_Entity.GetPitch());
}





void cProtocol172::SendThunderbolt(int a_BlockX, int a_BlockY, int a_BlockZ)
{
	ASSERT(m_State == 3);  // In game mode?
	
	cPacketizer Pkt(*this, 0x2c);  // Spawn Global Entity packet
	Pkt.WriteVarInt(0);  // EntityID = 0, always
	Pkt.WriteByte(1);  // Type = Thunderbolt
	Pkt.WriteFPInt(a_BlockX);
	Pkt.WriteFPInt(a_BlockY);
	Pkt.WriteFPInt(a_BlockZ);
}





void cProtocol172::SendTimeUpdate(Int64 a_WorldAge, Int64 a_TimeOfDay)
{
	ASSERT(m_State == 3);  // In game mode?
	
	cPacketizer Pkt(*this, 0x03);
	Pkt.WriteInt64(a_WorldAge);
	Pkt.WriteInt64(a_TimeOfDay);
}





void cProtocol172::SendUnloadChunk(int a_ChunkX, int a_ChunkZ)
{
	ASSERT(m_State == 3);  // In game mode?
	
	cPacketizer Pkt(*this, 0x21);  // Chunk Data packet
	Pkt.WriteInt(a_ChunkX);
	Pkt.WriteInt(a_ChunkZ);
	Pkt.WriteBool(true);
	Pkt.WriteShort(0);  // Primary bitmap
	Pkt.WriteShort(0);  // Add bitmap
	Pkt.WriteInt(0);  // Compressed data size
}




void cProtocol172::SendUpdateBlockEntity(cBlockEntity & a_BlockEntity)
{
	ASSERT(m_State == 3);  // In game mode?
	
	cPacketizer Pkt(*this, 0x35);  // Update tile entity packet
	Pkt.WriteInt(a_BlockEntity.GetPosX());
	Pkt.WriteShort(a_BlockEntity.GetPosY());
	Pkt.WriteInt(a_BlockEntity.GetPosZ());

	Byte Action = 0;
	switch (a_BlockEntity.GetBlockType())
	{
		case E_BLOCK_MOB_SPAWNER:   Action = 1; break;  // Update mob spawner spinny mob thing
		case E_BLOCK_COMMAND_BLOCK: Action = 2; break;  // Update command block text
		case E_BLOCK_HEAD:          Action = 4; break;  // Update Mobhead entity
		case E_BLOCK_FLOWER_POT:    Action = 5; break;  // Update flower pot
		default: ASSERT(!"Unhandled or unimplemented BlockEntity update request!"); break;
	}
	Pkt.WriteByte(Action);

	Pkt.WriteBlockEntity(a_BlockEntity);
}





void cProtocol172::SendUpdateSign(int a_BlockX, int a_BlockY, int a_BlockZ, const AString & a_Line1, const AString & a_Line2, const AString & a_Line3, const AString & a_Line4)
{
	ASSERT(m_State == 3);  // In game mode?
	
	cPacketizer Pkt(*this, 0x33);
	Pkt.WriteInt(a_BlockX);
	Pkt.WriteShort((short)a_BlockY);
	Pkt.WriteInt(a_BlockZ);
	// Need to send only up to 15 chars, otherwise the client crashes (#598)
	Pkt.WriteString(a_Line1.substr(0, 15));
	Pkt.WriteString(a_Line2.substr(0, 15));
	Pkt.WriteString(a_Line3.substr(0, 15));
	Pkt.WriteString(a_Line4.substr(0, 15));
}





void cProtocol172::SendUseBed(const cEntity & a_Entity, int a_BlockX, int a_BlockY, int a_BlockZ)
{
	ASSERT(m_State == 3);  // In game mode?
	
	cPacketizer Pkt(*this, 0x0a);
	Pkt.WriteInt(a_Entity.GetUniqueID());
	Pkt.WriteInt(a_BlockX);
	Pkt.WriteByte((Byte)a_BlockY);
	Pkt.WriteInt(a_BlockZ);
}





void cProtocol172::SendWeather(eWeather a_Weather)
{
	ASSERT(m_State == 3);  // In game mode?
	
	{
		cPacketizer Pkt(*this, 0x2b);  // Change Game State packet
		Pkt.WriteByte((a_Weather == wSunny) ? 1 : 2);  // End rain / begin rain
		Pkt.WriteFloat(0);  // Unused for weather
	}

	// TODO: Fade effect, somehow
}





void cProtocol172::SendWholeInventory(const cWindow & a_Window)
{
	ASSERT(m_State == 3);  // In game mode?
	
	cPacketizer Pkt(*this, 0x30);  // Window Items packet
	Pkt.WriteChar(a_Window.GetWindowID());
	Pkt.WriteShort(a_Window.GetNumSlots());
	cItems Slots;
	a_Window.GetSlots(*(m_Client->GetPlayer()), Slots);
	for (cItems::const_iterator itr = Slots.begin(), end = Slots.end(); itr != end; ++itr)
	{
		Pkt.WriteItem(*itr);
	}  // for itr - Slots[]
}





void cProtocol172::SendWindowClose(const cWindow & a_Window)
{
	ASSERT(m_State == 3);  // In game mode?
	
	cPacketizer Pkt(*this, 0x2e);
	Pkt.WriteChar(a_Window.GetWindowID());
}





void cProtocol172::SendWindowOpen(const cWindow & a_Window)
{
	ASSERT(m_State == 3);  // In game mode?
	
	if (a_Window.GetWindowType() < 0)
	{
		// Do not send this packet for player inventory windows
		return;
	}
	
	cPacketizer Pkt(*this, 0x2d);
	Pkt.WriteChar(a_Window.GetWindowID());
	Pkt.WriteChar(a_Window.GetWindowType());
	Pkt.WriteString(a_Window.GetWindowTitle());
	Pkt.WriteChar(a_Window.GetNumNonInventorySlots());
	Pkt.WriteBool(true);
	if (a_Window.GetWindowType() == cWindow::wtAnimalChest)
	{
		Pkt.WriteInt(0);  // TODO: The animal's EntityID
	}
}





void cProtocol172::SendWindowProperty(const cWindow & a_Window, int a_Property, int a_Value)
{
	ASSERT(m_State == 3);  // In game mode?
	
	cPacketizer Pkt(*this, 0x31);  // Window Property packet
	Pkt.WriteChar(a_Window.GetWindowID());
	Pkt.WriteShort(a_Property);
	Pkt.WriteShort(a_Value);
}





void cProtocol172::AddReceivedData(const char * a_Data, size_t a_Size)
{
	// Write the incoming data into the comm log file:
	if (g_ShouldLogCommIn)
	{
		if (m_ReceivedData.GetReadableSpace() > 0)
		{
			AString AllData;
			size_t OldReadableSpace = m_ReceivedData.GetReadableSpace();
			m_ReceivedData.ReadAll(AllData);
			m_ReceivedData.ResetRead();
			m_ReceivedData.SkipRead(m_ReceivedData.GetReadableSpace() - OldReadableSpace);
			ASSERT(m_ReceivedData.GetReadableSpace() == OldReadableSpace);
			AString Hex;
			CreateHexDump(Hex, AllData.data(), AllData.size(), 16);
			m_CommLogFile.Printf("Incoming data, " SIZE_T_FMT " (0x" SIZE_T_FMT_HEX ") unparsed bytes already present in buffer:\n%s\n",
				AllData.size(), AllData.size(), Hex.c_str()
			);
		}
		AString Hex;
		CreateHexDump(Hex, a_Data, a_Size, 16);
		m_CommLogFile.Printf("Incoming data: %d (0x%x) bytes: \n%s\n",
			(unsigned)a_Size, (unsigned)a_Size, Hex.c_str()
		);
		m_CommLogFile.Flush();
	}
	
	if (!m_ReceivedData.Write(a_Data, a_Size))
	{
		// Too much data in the incoming queue, report to caller:
		m_Client->PacketBufferFull();
		return;
	}
	
	// Handle all complete packets:
	for (;;)
	{
		UInt32 PacketLen;
		if (!m_ReceivedData.ReadVarInt(PacketLen))
		{
			// Not enough data
			m_ReceivedData.ResetRead();
			break;
		}
		if (!m_ReceivedData.CanReadBytes(PacketLen))
		{
			// The full packet hasn't been received yet
			m_ReceivedData.ResetRead();
			break;
		}
		cByteBuffer bb(PacketLen + 1);
		VERIFY(m_ReceivedData.ReadToByteBuffer(bb, (int)PacketLen));
		m_ReceivedData.CommitRead();
		
		// Write one NUL extra, so that we can detect over-reads
		bb.Write("\0", 1);
		
		UInt32 PacketType;
		if (!bb.ReadVarInt(PacketType))
		{
			// Not enough data
			break;
		}

		// Log the packet info into the comm log file:
		if (g_ShouldLogCommIn)
		{
			AString PacketData;
			bb.ReadAll(PacketData);
			bb.ResetRead();
			bb.ReadVarInt(PacketType);
			ASSERT(PacketData.size() > 0);
			PacketData.resize(PacketData.size() - 1);
			AString PacketDataHex;
			CreateHexDump(PacketDataHex, PacketData.data(), PacketData.size(), 16);
			m_CommLogFile.Printf("Next incoming packet is type %u (0x%x), length %u (0x%x) at state %d. Payload:\n%s\n",
				PacketType, PacketType, PacketLen, PacketLen, m_State, PacketDataHex.c_str()
			);
		}
		
		if (!HandlePacket(bb, PacketType))
		{
			// Unknown packet, already been reported, but without the length. Log the length here:
			LOGWARNING("Unhandled packet: type 0x%x, state %d, length %u", PacketType, m_State, PacketLen);
			
			#ifdef _DEBUG
				// Dump the packet contents into the log:
				bb.ResetRead();
				AString Packet;
				bb.ReadAll(Packet);
				Packet.resize(Packet.size() - 1);  // Drop the final NUL pushed there for over-read detection
				AString Out;
				CreateHexDump(Out, Packet.data(), (int)Packet.size(), 24);
				LOGD("Packet contents:\n%s", Out.c_str());
			#endif  // _DEBUG
			
			// Put a message in the comm log:
			if (g_ShouldLogCommIn)
			{
				m_CommLogFile.Printf("^^^^^^ Unhandled packet ^^^^^^\n\n\n");
			}
			
			return;
		}
		
		if (bb.GetReadableSpace() != 1)
		{
			// Read more or less than packet length, report as error
			LOGWARNING("Protocol 1.7: Wrong number of bytes read for packet 0x%x, state %d. Read " SIZE_T_FMT " bytes, packet contained %u bytes",
				PacketType, m_State, bb.GetUsedSpace() - bb.GetReadableSpace(), PacketLen
			);

			// Put a message in the comm log:
			if (g_ShouldLogCommIn)
			{
				m_CommLogFile.Printf("^^^^^^ Wrong number of bytes read for this packet (exp %d left, got " SIZE_T_FMT " left) ^^^^^^\n\n\n",
					1, bb.GetReadableSpace()
				);
				m_CommLogFile.Flush();
			}

			ASSERT(!"Read wrong number of bytes!");
			m_Client->PacketError(PacketType);
		}
	}  // for(ever)
	
	// Log any leftover bytes into the logfile:
	if (g_ShouldLogCommIn && (m_ReceivedData.GetReadableSpace() > 0))
	{
		AString AllData;
		size_t OldReadableSpace = m_ReceivedData.GetReadableSpace();
		m_ReceivedData.ReadAll(AllData);
		m_ReceivedData.ResetRead();
		m_ReceivedData.SkipRead(m_ReceivedData.GetReadableSpace() - OldReadableSpace);
		ASSERT(m_ReceivedData.GetReadableSpace() == OldReadableSpace);
		AString Hex;
		CreateHexDump(Hex, AllData.data(), AllData.size(), 16);
		m_CommLogFile.Printf("There are " SIZE_T_FMT " (0x" SIZE_T_FMT_HEX ") bytes of non-parse-able data left in the buffer:\n%s",
			m_ReceivedData.GetReadableSpace(), m_ReceivedData.GetReadableSpace(), Hex.c_str()
		);
		m_CommLogFile.Flush();
	}
}




bool cProtocol172::HandlePacket(cByteBuffer & a_ByteBuffer, UInt32 a_PacketType)
{
	switch (m_State)
	{
		case 1:
		{
			// Status
			switch (a_PacketType)
			{
				case 0x00: HandlePacketStatusRequest(a_ByteBuffer); return true;
				case 0x01: HandlePacketStatusPing   (a_ByteBuffer); return true;
			}
			break;
		}
		
		case 2:
		{
			// Login
			switch (a_PacketType)
			{
				case 0x00: HandlePacketLoginStart             (a_ByteBuffer); return true;
				case 0x01: HandlePacketLoginEncryptionResponse(a_ByteBuffer); return true;
			}
			break;
		}
		
		case 3:
		{
			// Game
			switch (a_PacketType)
			{
				case 0x00: HandlePacketKeepAlive              (a_ByteBuffer); return true;
				case 0x01: HandlePacketChatMessage            (a_ByteBuffer); return true;
				case 0x02: HandlePacketUseEntity              (a_ByteBuffer); return true;
				case 0x03: HandlePacketPlayer                 (a_ByteBuffer); return true;
				case 0x04: HandlePacketPlayerPos              (a_ByteBuffer); return true;
				case 0x05: HandlePacketPlayerLook             (a_ByteBuffer); return true;
				case 0x06: HandlePacketPlayerPosLook          (a_ByteBuffer); return true;
				case 0x07: HandlePacketBlockDig               (a_ByteBuffer); return true;
				case 0x08: HandlePacketBlockPlace             (a_ByteBuffer); return true;
				case 0x09: HandlePacketSlotSelect             (a_ByteBuffer); return true;
				case 0x0a: HandlePacketAnimation              (a_ByteBuffer); return true;
				case 0x0b: HandlePacketEntityAction           (a_ByteBuffer); return true;
				case 0x0c: HandlePacketSteerVehicle           (a_ByteBuffer); return true;
				case 0x0d: HandlePacketWindowClose            (a_ByteBuffer); return true;
				case 0x0e: HandlePacketWindowClick            (a_ByteBuffer); return true;
				case 0x0f:  // Confirm transaction - not used in MCS
				case 0x10: HandlePacketCreativeInventoryAction(a_ByteBuffer); return true;
				case 0x11: HandlePacketEnchantItem            (a_ByteBuffer); return true;
				case 0x12: HandlePacketUpdateSign             (a_ByteBuffer); return true;
				case 0x13: HandlePacketPlayerAbilities        (a_ByteBuffer); return true;
				case 0x14: HandlePacketTabComplete            (a_ByteBuffer); return true;
				case 0x15: HandlePacketClientSettings         (a_ByteBuffer); return true;
				case 0x16: HandlePacketClientStatus           (a_ByteBuffer); return true;
				case 0x17: HandlePacketPluginMessage          (a_ByteBuffer); return true;
			}
			break;
		}
		default:
		{
			// Received a packet in an unknown state, report:
			LOGWARNING("Received a packet in an unknown protocol state %d. Ignoring further packets.", m_State);
			
			// Cannot kick the client - we don't know this state and thus the packet number for the kick packet
			
			// Switch to a state when all further packets are silently ignored:
			m_State = 255;
			return false;
		}
		case 255:
		{
			// This is the state used for "not processing packets anymore" when we receive a bad packet from a client.
			// Do not output anything (the caller will do that for us), just return failure
			return false;
		}
	}  // switch (m_State)
	
	// Unknown packet type, report to the ClientHandle:
	m_Client->PacketUnknown(a_PacketType);
	return false;
}





void cProtocol172::HandlePacketStatusPing(cByteBuffer & a_ByteBuffer)
{
	Int64 Timestamp;
	a_ByteBuffer.ReadBEInt64(Timestamp);
	
	cPacketizer Pkt(*this, 0x01);  // Ping packet
	Pkt.WriteInt64(Timestamp);
}





void cProtocol172::HandlePacketStatusRequest(cByteBuffer & a_ByteBuffer)
{
	// Send the response:
	AString Response = "{\"version\":{\"name\":\"1.7.2\",\"protocol\":4},\"players\":{";
	cServer * Server = cRoot::Get()->GetServer();
	AppendPrintf(Response, "\"max\":%u,\"online\":%u,\"sample\":[]},",
		Server->GetMaxPlayers(),
		Server->GetNumPlayers()
	);
	AppendPrintf(Response, "\"description\":{\"text\":\"%s\"},",
		Server->GetDescription().c_str()
	);
	AppendPrintf(Response, "\"favicon\":\"data:image/png;base64,%s\"",
		Server->GetFaviconData().c_str()
	);
	Response.append("}");
	
	cPacketizer Pkt(*this, 0x00);  // Response packet
	Pkt.WriteString(Response);
}





void cProtocol172::HandlePacketLoginEncryptionResponse(cByteBuffer & a_ByteBuffer)
{
	short EncKeyLength, EncNonceLength;
	a_ByteBuffer.ReadBEShort(EncKeyLength);
	AString EncKey;
	if (!a_ByteBuffer.ReadString(EncKey, EncKeyLength))
	{
		return;
	}
	a_ByteBuffer.ReadBEShort(EncNonceLength);
	AString EncNonce;
	if (!a_ByteBuffer.ReadString(EncNonce, EncNonceLength))
	{
		return;
	}
	if ((EncKeyLength > MAX_ENC_LEN) || (EncNonceLength > MAX_ENC_LEN))
	{
		LOGD("Too long encryption");
		m_Client->Kick("Hacked client");
		return;
	}

	// Decrypt EncNonce using privkey
	cRsaPrivateKey & rsaDecryptor = cRoot::Get()->GetServer()->GetPrivateKey();
	Int32 DecryptedNonce[MAX_ENC_LEN / sizeof(Int32)];
	int res = rsaDecryptor.Decrypt((const Byte *)EncNonce.data(), EncNonce.size(), (Byte *)DecryptedNonce, sizeof(DecryptedNonce));
	if (res != 4)
	{
		LOGD("Bad nonce length: got %d, exp %d", res, 4);
		m_Client->Kick("Hacked client");
		return;
	}
	if (ntohl(DecryptedNonce[0]) != (unsigned)(uintptr_t)this)
	{
		LOGD("Bad nonce value");
		m_Client->Kick("Hacked client");
		return;
	}
	
	// Decrypt the symmetric encryption key using privkey:
	Byte DecryptedKey[MAX_ENC_LEN];
	res = rsaDecryptor.Decrypt((const Byte *)EncKey.data(), EncKey.size(), DecryptedKey, sizeof(DecryptedKey));
	if (res != 16)
	{
		LOGD("Bad key length");
		m_Client->Kick("Hacked client");
		return;
	}
	
	StartEncryption(DecryptedKey);
	m_Client->HandleLogin(4, m_Client->GetUsername());
}





void cProtocol172::HandlePacketLoginStart(cByteBuffer & a_ByteBuffer)
{
	AString Username;
	a_ByteBuffer.ReadVarUTF8String(Username);
	
	if (!m_Client->HandleHandshake(Username))
	{
		// The client is not welcome here, they have been sent a Kick packet already
		return;
	}
	
	cServer * Server = cRoot::Get()->GetServer();
	// If auth is required, then send the encryption request:
	if (Server->ShouldAuthenticate())
	{
		cPacketizer Pkt(*this, 0x01);
		Pkt.WriteString(Server->GetServerID());
		const AString & PubKeyDer = Server->GetPublicKeyDER();
		Pkt.WriteShort((short)PubKeyDer.size());
		Pkt.WriteBuf(PubKeyDer.data(), PubKeyDer.size());
		Pkt.WriteShort(4);
		Pkt.WriteInt((int)(intptr_t)this);  // Using 'this' as the cryptographic nonce, so that we don't have to generate one each time :)
		m_Client->SetUsername(Username);
		return;
	}
	
	m_Client->HandleLogin(4, Username);
}





void cProtocol172::HandlePacketAnimation(cByteBuffer & a_ByteBuffer)
{
	HANDLE_READ(a_ByteBuffer, ReadBEInt, int,  EntityID);
	HANDLE_READ(a_ByteBuffer, ReadByte,  Byte, Animation);
	m_Client->HandleAnimation(Animation);
}





void cProtocol172::HandlePacketBlockDig(cByteBuffer & a_ByteBuffer)
{
	HANDLE_READ(a_ByteBuffer, ReadByte,  Byte, Status);
	HANDLE_READ(a_ByteBuffer, ReadBEInt, int,  BlockX);
	HANDLE_READ(a_ByteBuffer, ReadByte,  Byte, BlockY);
	HANDLE_READ(a_ByteBuffer, ReadBEInt, int,  BlockZ);
	HANDLE_READ(a_ByteBuffer, ReadChar,  char, Face);
	m_Client->HandleLeftClick(BlockX, BlockY, BlockZ, static_cast<eBlockFace>(Face), Status);
}





void cProtocol172::HandlePacketBlockPlace(cByteBuffer & a_ByteBuffer)
{
	HANDLE_READ(a_ByteBuffer, ReadBEInt, int,  BlockX);
	HANDLE_READ(a_ByteBuffer, ReadByte,  Byte, BlockY);
	HANDLE_READ(a_ByteBuffer, ReadBEInt, int,  BlockZ);
	HANDLE_READ(a_ByteBuffer, ReadChar,  char, Face);
	cItem Item;
	ReadItem(a_ByteBuffer, Item);

	HANDLE_READ(a_ByteBuffer, ReadByte,  Byte, CursorX);
	HANDLE_READ(a_ByteBuffer, ReadByte,  Byte, CursorY);
	HANDLE_READ(a_ByteBuffer, ReadByte,  Byte, CursorZ);
	m_Client->HandleRightClick(BlockX, BlockY, BlockZ, static_cast<eBlockFace>(Face), CursorX, CursorY, CursorZ, m_Client->GetPlayer()->GetEquippedItem());
}





void cProtocol172::HandlePacketChatMessage(cByteBuffer & a_ByteBuffer)
{
	HANDLE_READ(a_ByteBuffer, ReadVarUTF8String, AString, Message);
	m_Client->HandleChat(Message);
}





void cProtocol172::HandlePacketClientSettings(cByteBuffer & a_ByteBuffer)
{
	HANDLE_READ(a_ByteBuffer, ReadVarUTF8String, AString, Locale);
	HANDLE_READ(a_ByteBuffer, ReadByte,          Byte,    ViewDistance);
	HANDLE_READ(a_ByteBuffer, ReadByte,          Byte,    ChatFlags);
	HANDLE_READ(a_ByteBuffer, ReadByte,          Byte,    ChatColors);
	HANDLE_READ(a_ByteBuffer, ReadByte,          Byte,    Difficulty);
	HANDLE_READ(a_ByteBuffer, ReadByte,          Byte,    ShowCape);
	
	m_Client->SetLocale(Locale);
	// TODO: handle in m_Client
}





void cProtocol172::HandlePacketClientStatus(cByteBuffer & a_ByteBuffer)
{
	HANDLE_READ(a_ByteBuffer, ReadByte, Byte, ActionID);
	switch (ActionID)
	{
		case 0:
		{
			// Respawn
			m_Client->HandleRespawn();
			break;
		}
		case 1:
		{
			// Request stats
			const cStatManager & Manager = m_Client->GetPlayer()->GetStatManager();
			SendStatistics(Manager);

			break;
		}
		case 2:
		{
			// Open Inventory achievement
			m_Client->GetPlayer()->AwardAchievement(achOpenInv);
			break;
		}
	}
}





void cProtocol172::HandlePacketCreativeInventoryAction(cByteBuffer & a_ByteBuffer)
{
	HANDLE_READ(a_ByteBuffer, ReadBEShort, short, SlotNum);
	cItem Item;
	if (!ReadItem(a_ByteBuffer, Item))
	{
		return;
	}
	m_Client->HandleCreativeInventory(SlotNum, Item);
}





void cProtocol172::HandlePacketEntityAction(cByteBuffer & a_ByteBuffer)
{
	HANDLE_READ(a_ByteBuffer, ReadBEInt, int,  PlayerID);
	HANDLE_READ(a_ByteBuffer, ReadByte,  Byte, Action);
	HANDLE_READ(a_ByteBuffer, ReadBEInt, int,  JumpBoost);

	switch (Action)
	{
		case 1: m_Client->HandleEntityCrouch(PlayerID, true);     break;  // Crouch
		case 2: m_Client->HandleEntityCrouch(PlayerID, false);    break;  // Uncrouch
		case 3: m_Client->HandleEntityLeaveBed(PlayerID);         break;  // Leave Bed
		case 4: m_Client->HandleEntitySprinting(PlayerID, true);  break;  // Start sprinting
		case 5: m_Client->HandleEntitySprinting(PlayerID, false); break;  // Stop sprinting
	}
}





void cProtocol172::HandlePacketKeepAlive(cByteBuffer & a_ByteBuffer)
{
	HANDLE_READ(a_ByteBuffer, ReadBEInt, int, KeepAliveID);
	m_Client->HandleKeepAlive(KeepAliveID);
}





void cProtocol172::HandlePacketPlayer(cByteBuffer & a_ByteBuffer)
{
	HANDLE_READ(a_ByteBuffer, ReadBool, bool, IsOnGround);
	// TODO: m_Client->HandlePlayerOnGround(IsOnGround);
}





void cProtocol172::HandlePacketPlayerAbilities(cByteBuffer & a_ByteBuffer)
{
	HANDLE_READ(a_ByteBuffer, ReadByte,    Byte,  Flags);
	HANDLE_READ(a_ByteBuffer, ReadBEFloat, float, FlyingSpeed);
	HANDLE_READ(a_ByteBuffer, ReadBEFloat, float, WalkingSpeed);

	bool IsFlying = false, CanFly = false;
	if ((Flags & 2) != 0)
	{
		IsFlying = true;
	}
	if ((Flags & 4) != 0)
	{
		CanFly = true;
	}

	m_Client->HandlePlayerAbilities(CanFly, IsFlying, FlyingSpeed, WalkingSpeed);
}





void cProtocol172::HandlePacketPlayerLook(cByteBuffer & a_ByteBuffer)
{
	HANDLE_READ(a_ByteBuffer, ReadBEFloat, float, Yaw);
	HANDLE_READ(a_ByteBuffer, ReadBEFloat, float, Pitch);
	HANDLE_READ(a_ByteBuffer, ReadBool,    bool,  IsOnGround);
	m_Client->HandlePlayerLook(Yaw, Pitch, IsOnGround);
}





void cProtocol172::HandlePacketPlayerPos(cByteBuffer & a_ByteBuffer)
{
	HANDLE_READ(a_ByteBuffer, ReadBEDouble, double, PosX);
	HANDLE_READ(a_ByteBuffer, ReadBEDouble, double, PosY);
	HANDLE_READ(a_ByteBuffer, ReadBEDouble, double, Stance);
	HANDLE_READ(a_ByteBuffer, ReadBEDouble, double, PosZ);
	HANDLE_READ(a_ByteBuffer, ReadBool,     bool,   IsOnGround);
	m_Client->HandlePlayerPos(PosX, PosY, PosZ, Stance, IsOnGround);
}





void cProtocol172::HandlePacketPlayerPosLook(cByteBuffer & a_ByteBuffer)
{
	HANDLE_READ(a_ByteBuffer, ReadBEDouble, double, PosX);
	HANDLE_READ(a_ByteBuffer, ReadBEDouble, double, PosY);
	HANDLE_READ(a_ByteBuffer, ReadBEDouble, double, Stance);
	HANDLE_READ(a_ByteBuffer, ReadBEDouble, double, PosZ);
	HANDLE_READ(a_ByteBuffer, ReadBEFloat,  float,  Yaw);
	HANDLE_READ(a_ByteBuffer, ReadBEFloat,  float,  Pitch);
	HANDLE_READ(a_ByteBuffer, ReadBool,     bool,   IsOnGround);
	m_Client->HandlePlayerMoveLook(PosX, PosY, PosZ, Stance, Yaw, Pitch, IsOnGround);
}





void cProtocol172::HandlePacketPluginMessage(cByteBuffer & a_ByteBuffer)
{
	HANDLE_READ(a_ByteBuffer, ReadVarUTF8String, AString, Channel);
	HANDLE_READ(a_ByteBuffer, ReadBEShort,       short,   Length);
	AString Data;
	a_ByteBuffer.ReadString(Data, Length);
	m_Client->HandlePluginMessage(Channel, Data);
}





void cProtocol172::HandlePacketSlotSelect(cByteBuffer & a_ByteBuffer)
{
	HANDLE_READ(a_ByteBuffer, ReadBEShort, short, SlotNum);
	m_Client->HandleSlotSelected(SlotNum);
}





void cProtocol172::HandlePacketSteerVehicle(cByteBuffer & a_ByteBuffer)
{
	HANDLE_READ(a_ByteBuffer, ReadBEFloat, float, Forward);
	HANDLE_READ(a_ByteBuffer, ReadBEFloat, float, Sideways);
	HANDLE_READ(a_ByteBuffer, ReadBool,    bool,  ShouldJump);
	HANDLE_READ(a_ByteBuffer, ReadBool,    bool,  ShouldUnmount);
	if (ShouldUnmount)
	{
		m_Client->HandleUnmount();
	}
	else
	{
		m_Client->HandleSteerVehicle(Forward, Sideways);
	}
}





void cProtocol172::HandlePacketTabComplete(cByteBuffer & a_ByteBuffer)
{
	HANDLE_READ(a_ByteBuffer, ReadVarUTF8String, AString, Text);
	m_Client->HandleTabCompletion(Text);
}





void cProtocol172::HandlePacketUpdateSign(cByteBuffer & a_ByteBuffer)
{
	HANDLE_READ(a_ByteBuffer, ReadBEInt,         int,     BlockX);
	HANDLE_READ(a_ByteBuffer, ReadBEShort,       short,   BlockY);
	HANDLE_READ(a_ByteBuffer, ReadBEInt,         int,     BlockZ);
	HANDLE_READ(a_ByteBuffer, ReadVarUTF8String, AString, Line1);
	HANDLE_READ(a_ByteBuffer, ReadVarUTF8String, AString, Line2);
	HANDLE_READ(a_ByteBuffer, ReadVarUTF8String, AString, Line3);
	HANDLE_READ(a_ByteBuffer, ReadVarUTF8String, AString, Line4);
	m_Client->HandleUpdateSign(BlockX, BlockY, BlockZ, Line1, Line2, Line3, Line4);
}





void cProtocol172::HandlePacketUseEntity(cByteBuffer & a_ByteBuffer)
{
	HANDLE_READ(a_ByteBuffer, ReadBEInt, int,  EntityID);
	HANDLE_READ(a_ByteBuffer, ReadByte,  Byte, MouseButton);
	m_Client->HandleUseEntity(EntityID, (MouseButton == 1));
}





void cProtocol172::HandlePacketEnchantItem(cByteBuffer & a_ByteBuffer)
{
	HANDLE_READ(a_ByteBuffer, ReadByte, Byte, WindowID);
	HANDLE_READ(a_ByteBuffer, ReadByte, Byte, Enchantment);

	m_Client->HandleEnchantItem(WindowID, Enchantment);
}





void cProtocol172::HandlePacketWindowClick(cByteBuffer & a_ByteBuffer)
{
	HANDLE_READ(a_ByteBuffer, ReadChar,    char,  WindowID);
	HANDLE_READ(a_ByteBuffer, ReadBEShort, short, SlotNum);
	HANDLE_READ(a_ByteBuffer, ReadByte,    Byte,  Button);
	HANDLE_READ(a_ByteBuffer, ReadBEShort, short, TransactionID);
	HANDLE_READ(a_ByteBuffer, ReadByte,    Byte,  Mode);
	cItem Item;
	ReadItem(a_ByteBuffer, Item);

	// Convert Button, Mode, SlotNum and HeldItem into eClickAction:
	eClickAction Action;
	switch ((Mode << 8) | Button)
	{
		case 0x0000: Action = (SlotNum != -999) ? caLeftClick  : caLeftClickOutside;  break;
		case 0x0001: Action = (SlotNum != -999) ? caRightClick : caRightClickOutside; break;
		case 0x0100: Action = caShiftLeftClick;  break;
		case 0x0101: Action = caShiftRightClick; break;
		case 0x0200: Action = caNumber1;         break;
		case 0x0201: Action = caNumber2;         break;
		case 0x0202: Action = caNumber3;         break;
		case 0x0203: Action = caNumber4;         break;
		case 0x0204: Action = caNumber5;         break;
		case 0x0205: Action = caNumber6;         break;
		case 0x0206: Action = caNumber7;         break;
		case 0x0207: Action = caNumber8;         break;
		case 0x0208: Action = caNumber9;         break;
		case 0x0300: Action = caMiddleClick;     break;
		case 0x0400: Action = (SlotNum == -999) ? caLeftClickOutsideHoldNothing  : caDropKey;     break;
		case 0x0401: Action = (SlotNum == -999) ? caRightClickOutsideHoldNothing : caCtrlDropKey; break;
		case 0x0500: Action = (SlotNum == -999) ? caLeftPaintBegin               : caUnknown;     break;
		case 0x0501: Action = (SlotNum != -999) ? caLeftPaintProgress            : caUnknown;     break;
		case 0x0502: Action = (SlotNum == -999) ? caLeftPaintEnd                 : caUnknown;     break;
		case 0x0504: Action = (SlotNum == -999) ? caRightPaintBegin              : caUnknown;     break;
		case 0x0505: Action = (SlotNum != -999) ? caRightPaintProgress           : caUnknown;     break;
		case 0x0506: Action = (SlotNum == -999) ? caRightPaintEnd                : caUnknown;     break;
		case 0x0600: Action = caDblClick; break;
		default:
		{
			LOGWARNING("Unhandled window click mode / button combination: %d (0x%x)", (Mode << 8) | Button, (Mode << 8) | Button);
			Action = caUnknown;
			break;
		}
	}

	m_Client->HandleWindowClick(WindowID, SlotNum, Action, Item);
}





void cProtocol172::HandlePacketWindowClose(cByteBuffer & a_ByteBuffer)
{
	HANDLE_READ(a_ByteBuffer, ReadChar, char, WindowID);
	m_Client->HandleWindowClose(WindowID);
}





void cProtocol172::WritePacket(cByteBuffer & a_Packet)
{
	cCSLock Lock(m_CSPacket);
	AString Pkt;
	a_Packet.ReadAll(Pkt);
	WriteVarInt((UInt32)Pkt.size());
	SendData(Pkt.data(), Pkt.size());
	Flush();
}





void cProtocol172::SendData(const char * a_Data, size_t a_Size)
{
	if (m_IsEncrypted)
	{
		Byte Encrypted[8192];  // Larger buffer, we may be sending lots of data (chunks)
		while (a_Size > 0)
		{
			size_t NumBytes = (a_Size > sizeof(Encrypted)) ? sizeof(Encrypted) : a_Size;
			m_Encryptor.ProcessData(Encrypted, (Byte *)a_Data, NumBytes);
			m_Client->SendData((const char *)Encrypted, NumBytes);
			a_Size -= NumBytes;
			a_Data += NumBytes;
		}
	}
	else
	{
		m_Client->SendData(a_Data, a_Size);
	}
}






bool cProtocol172::ReadItem(cByteBuffer & a_ByteBuffer, cItem & a_Item)
{
	HANDLE_PACKET_READ(a_ByteBuffer, ReadBEShort, short, ItemType);
	if (ItemType == -1)
	{
		// The item is empty, no more data follows
		a_Item.Empty();
		return true;
	}
	a_Item.m_ItemType = ItemType;
	
	HANDLE_PACKET_READ(a_ByteBuffer, ReadChar,    char,  ItemCount);
	HANDLE_PACKET_READ(a_ByteBuffer, ReadBEShort, short, ItemDamage);
	a_Item.m_ItemCount  = ItemCount;
	a_Item.m_ItemDamage = ItemDamage;
	if (ItemCount <= 0)
	{
		a_Item.Empty();
	}

	HANDLE_PACKET_READ(a_ByteBuffer, ReadBEShort, short, MetadataLength);
	if (MetadataLength <= 0)
	{
		return true;
	}
	
	// Read the metadata
	AString Metadata;
	if (!a_ByteBuffer.ReadString(Metadata, MetadataLength))
	{
		return false;
	}
	
	ParseItemMetadata(a_Item, Metadata);
	return true;
}





void cProtocol172::ParseItemMetadata(cItem & a_Item, const AString & a_Metadata)
{
	// Uncompress the GZIPped data:
	AString Uncompressed;
	if (UncompressStringGZIP(a_Metadata.data(), a_Metadata.size(), Uncompressed) != Z_OK)
	{
		AString HexDump;
		CreateHexDump(HexDump, a_Metadata.data(), a_Metadata.size(), 16);
		LOGWARNING("Cannot unGZIP item metadata (" SIZE_T_FMT " bytes):\n%s", a_Metadata.size(), HexDump.c_str());
		return;
	}
	
	// Parse into NBT:
	cParsedNBT NBT(Uncompressed.data(), Uncompressed.size());
	if (!NBT.IsValid())
	{
		AString HexDump;
		CreateHexDump(HexDump, Uncompressed.data(), Uncompressed.size(), 16);
		LOGWARNING("Cannot parse NBT item metadata: (" SIZE_T_FMT " bytes)\n%s", Uncompressed.size(), HexDump.c_str());
		return;
	}
	
	// Load enchantments and custom display names from the NBT data:
	for (int tag = NBT.GetFirstChild(NBT.GetRoot()); tag >= 0; tag = NBT.GetNextSibling(tag))
	{
		AString TagName = NBT.GetName(tag);
		switch (NBT.GetType(tag))
		{
			case TAG_List:
			{
				if ((TagName == "ench") || (TagName == "StoredEnchantments"))  // Enchantments tags
				{
					EnchantmentSerializer::ParseFromNBT(a_Item.m_Enchantments, NBT, tag);
				}
				break;
			}
			case TAG_Compound:
			{
				if (TagName == "display")  // Custom name and lore tag
				{
					for (int displaytag = NBT.GetFirstChild(tag); displaytag >= 0; displaytag = NBT.GetNextSibling(displaytag))
					{
						if ((NBT.GetType(displaytag) == TAG_String) && (NBT.GetName(displaytag) == "Name"))  // Custon name tag
						{
							a_Item.m_CustomName = NBT.GetString(displaytag);
						}
						else if ((NBT.GetType(displaytag) == TAG_List) && (NBT.GetName(displaytag) == "Lore"))  // Lore tag
						{
							AString Lore;

							for (int loretag = NBT.GetFirstChild(displaytag); loretag >= 0; loretag = NBT.GetNextSibling(loretag))  // Loop through array of strings
							{
								AppendPrintf(Lore, "%s`", NBT.GetString(loretag).c_str());  // Append the lore with a grave accent/backtick, used internally by MCS to display a new line in the client; don't forget to c_str ;)
							}

							a_Item.m_Lore = Lore;
						}
					}
				}
				else if ((TagName == "Fireworks") || (TagName == "Explosion"))
				{
					cFireworkItem::ParseFromNBT(a_Item.m_FireworkItem, NBT, tag, (ENUM_ITEM_ID)a_Item.m_ItemType);
				}
				break;
			}
			case TAG_Int:
			{
				if (TagName == "RepairCost")
				{
					a_Item.m_RepairCost = NBT.GetInt(tag);
				}
			}
			default: LOGD("Unimplemented NBT data when parsing!"); break;
		}
	}
}





void cProtocol172::StartEncryption(const Byte * a_Key)
{
	m_Encryptor.Init(a_Key, a_Key);
	m_Decryptor.Init(a_Key, a_Key);
	m_IsEncrypted = true;
	
	// Prepare the m_AuthServerID:
	cSha1Checksum Checksum;
	cServer * Server = cRoot::Get()->GetServer();
	const AString & ServerID = Server->GetServerID();
	Checksum.Update((const Byte *)ServerID.c_str(), ServerID.length());
	Checksum.Update(a_Key, 16);
	Checksum.Update((const Byte *)Server->GetPublicKeyDER().data(), Server->GetPublicKeyDER().size());
	Byte Digest[20];
	Checksum.Finalize(Digest);
	cSha1Checksum::DigestToJava(Digest, m_AuthServerID);
}





void cProtocol172::AddChatPartStyle(Json::Value & a_Value, const AString & a_PartStyle)
{
	size_t len = a_PartStyle.length();
	for (size_t i = 0; i < len; i++)
	{
		switch (a_PartStyle[i])
		{
			case 'b':
			{
				// bold
				a_Value["bold"] = Json::Value(true);
				break;
			}
			
			case 'i':
			{
				// italic
				a_Value["italic"] = Json::Value(true);
				break;
			}
			
			case 'u':
			{
				// Underlined
				a_Value["underlined"] = Json::Value(true);
				break;
			}
			
			case 's':
			{
				// strikethrough
				a_Value["strikethrough"] = Json::Value(true);
				break;
			}
			
			case 'o':
			{
				// obfuscated
				a_Value["obfuscated"] = Json::Value(true);
				break;
			}
			
			case '@':
			{
				// Color, specified by the next char:
				i++;
				if (i >= len)
				{
					// String too short, didn't contain a color
					break;
				}
				switch (a_PartStyle[i])
				{
					case '0': a_Value["color"] = Json::Value("black");        break;
					case '1': a_Value["color"] = Json::Value("dark_blue");    break;
					case '2': a_Value["color"] = Json::Value("dark_green");   break;
					case '3': a_Value["color"] = Json::Value("dark_aqua");    break;
					case '4': a_Value["color"] = Json::Value("dark_red");     break;
					case '5': a_Value["color"] = Json::Value("dark_purple");  break;
					case '6': a_Value["color"] = Json::Value("gold");         break;
					case '7': a_Value["color"] = Json::Value("gray");         break;
					case '8': a_Value["color"] = Json::Value("dark_gray");    break;
					case '9': a_Value["color"] = Json::Value("blue");         break;
					case 'a': a_Value["color"] = Json::Value("green");        break;
					case 'b': a_Value["color"] = Json::Value("aqua");         break;
					case 'c': a_Value["color"] = Json::Value("red");          break;
					case 'd': a_Value["color"] = Json::Value("light_purple"); break;
					case 'e': a_Value["color"] = Json::Value("yellow");       break;
					case 'f': a_Value["color"] = Json::Value("white");        break;
				}  // switch (color)
			}  // case '@'
		}  // switch (Style[i])
	}  // for i - a_PartStyle[]
}





////////////////////////////////////////////////////////////////////////////////
// cProtocol172::cPacketizer:

cProtocol172::cPacketizer::~cPacketizer()
{
	AString DataToSend;

	// Send the packet length
	UInt32 PacketLen = (UInt32)m_Out.GetUsedSpace();
	m_Protocol.m_OutPacketLenBuffer.WriteVarInt(PacketLen);
	m_Protocol.m_OutPacketLenBuffer.ReadAll(DataToSend);
	m_Protocol.SendData(DataToSend.data(), DataToSend.size());
	m_Protocol.m_OutPacketLenBuffer.CommitRead();
	
	// Send the packet data:
	m_Out.ReadAll(DataToSend);
	m_Protocol.SendData(DataToSend.data(), DataToSend.size());
	m_Out.CommitRead();
	
	// Log the comm into logfile:
	if (g_ShouldLogCommOut)
	{
		AString Hex;
		ASSERT(DataToSend.size() > 0);
		CreateHexDump(Hex, DataToSend.data() + 1, DataToSend.size() - 1, 16);
		m_Protocol.m_CommLogFile.Printf("Outgoing packet: type %d (0x%x), length %u (0x%x), state %d. Payload:\n%s\n",
			DataToSend[0], DataToSend[0], PacketLen, PacketLen, m_Protocol.m_State, Hex.c_str()
		);
	}
}





void cProtocol172::cPacketizer::WriteItem(const cItem & a_Item)
{
	short ItemType = a_Item.m_ItemType;
	ASSERT(ItemType >= -1);  // Check validity of packets in debug runtime
	if (ItemType <= 0)
	{
		// Fix, to make sure no invalid values are sent.
		ItemType = -1;
	}
	
	if (a_Item.IsEmpty())
	{
		WriteShort(-1);
		return;
	}
	
	WriteShort(ItemType);
	WriteByte (a_Item.m_ItemCount);
	WriteShort(a_Item.m_ItemDamage);
	
	if (a_Item.m_Enchantments.IsEmpty() && a_Item.IsBothNameAndLoreEmpty() && (a_Item.m_ItemType != E_ITEM_FIREWORK_ROCKET) && (a_Item.m_ItemType != E_ITEM_FIREWORK_STAR))
	{
		WriteShort(-1);
		return;
	}

	// Send the enchantments and custom names:
	cFastNBTWriter Writer;
	if (a_Item.m_RepairCost != 0)
	{
		Writer.AddInt("RepairCost", a_Item.m_RepairCost);
	}
	if (!a_Item.m_Enchantments.IsEmpty())
	{
		const char * TagName = (a_Item.m_ItemType == E_ITEM_BOOK) ? "StoredEnchantments" : "ench";
		EnchantmentSerializer::WriteToNBTCompound(a_Item.m_Enchantments,Writer, TagName);
	}
	if (!a_Item.IsBothNameAndLoreEmpty())
	{
		Writer.BeginCompound("display");
		if (!a_Item.IsCustomNameEmpty())
		{
			Writer.AddString("Name", a_Item.m_CustomName.c_str());
		}
		if (!a_Item.IsLoreEmpty())
		{
			Writer.BeginList("Lore", TAG_String);

			AStringVector Decls = StringSplit(a_Item.m_Lore, "`");
			for (AStringVector::const_iterator itr = Decls.begin(), end = Decls.end(); itr != end; ++itr)
			{
				if (itr->empty())
				{
					// The decl is empty (two `s), ignore
					continue;
				}
				Writer.AddString("", itr->c_str());
			}

			Writer.EndList();
		}
		Writer.EndCompound();
	}
	if ((a_Item.m_ItemType == E_ITEM_FIREWORK_ROCKET) || (a_Item.m_ItemType == E_ITEM_FIREWORK_STAR))
	{
		cFireworkItem::WriteToNBTCompound(a_Item.m_FireworkItem, Writer, (ENUM_ITEM_ID)a_Item.m_ItemType);
	}
	Writer.Finish();
	AString Compressed;
	CompressStringGZIP(Writer.GetResult().data(), Writer.GetResult().size(), Compressed);
	WriteShort((short)Compressed.size());
	WriteBuf(Compressed.data(), Compressed.size());
}




void cProtocol172::cPacketizer::WriteBlockEntity(const cBlockEntity & a_BlockEntity)
{
	cFastNBTWriter Writer;

	switch (a_BlockEntity.GetBlockType())
	{
		case E_BLOCK_COMMAND_BLOCK:
		{
			cCommandBlockEntity & CommandBlockEntity = (cCommandBlockEntity &)a_BlockEntity;

			Writer.AddByte("TrackOutput", 1);  // Neither I nor the MC wiki has any idea about this
			Writer.AddInt("SuccessCount", CommandBlockEntity.GetResult());
			Writer.AddInt("x", CommandBlockEntity.GetPosX());
			Writer.AddInt("y", CommandBlockEntity.GetPosY());
			Writer.AddInt("z", CommandBlockEntity.GetPosZ());
			Writer.AddString("Command", CommandBlockEntity.GetCommand().c_str());
			// You can set custom names for windows in Vanilla
			// For a command block, this would be the 'name' prepended to anything it outputs into global chat
			// MCS doesn't have this, so just leave it @ '@'. (geddit?)
			Writer.AddString("CustomName", "@");
			Writer.AddString("id", "Control");  // "Tile Entity ID" - MC wiki; vanilla server always seems to send this though

			if (!CommandBlockEntity.GetLastOutput().empty())
			{
				AString Output;
				Printf(Output, "{\"text\":\"%s\"}", CommandBlockEntity.GetLastOutput().c_str());

				Writer.AddString("LastOutput", Output.c_str());
			}
			break;
		}
		case E_BLOCK_HEAD:
		{
			cMobHeadEntity & MobHeadEntity = (cMobHeadEntity &)a_BlockEntity;

			Writer.AddInt("x", MobHeadEntity.GetPosX());
			Writer.AddInt("y", MobHeadEntity.GetPosY());
			Writer.AddInt("z", MobHeadEntity.GetPosZ());
			Writer.AddByte("SkullType", MobHeadEntity.GetType() & 0xFF);
			Writer.AddByte("Rot", MobHeadEntity.GetRotation() & 0xFF);
			Writer.AddString("ExtraType", MobHeadEntity.GetOwner().c_str());
			Writer.AddString("id", "Skull");  // "Tile Entity ID" - MC wiki; vanilla server always seems to send this though
			break;
		}
		case E_BLOCK_FLOWER_POT:
		{
			cFlowerPotEntity & FlowerPotEntity = (cFlowerPotEntity &)a_BlockEntity;

			Writer.AddInt("x", FlowerPotEntity.GetPosX());
			Writer.AddInt("y", FlowerPotEntity.GetPosY());
			Writer.AddInt("z", FlowerPotEntity.GetPosZ());
			Writer.AddInt("Item", (Int32) FlowerPotEntity.GetItem().m_ItemType);
			Writer.AddInt("Data", (Int32) FlowerPotEntity.GetItem().m_ItemDamage);
			Writer.AddString("id", "FlowerPot");  // "Tile Entity ID" - MC wiki; vanilla server always seems to send this though
			break;
		}
		default: break;
	}

	Writer.Finish();

	AString Compressed;
	CompressStringGZIP(Writer.GetResult().data(), Writer.GetResult().size(), Compressed);
	WriteShort((short)Compressed.size());
	WriteBuf(Compressed.data(), Compressed.size());
}





void cProtocol172::cPacketizer::WriteByteAngle(double a_Angle)
{
	WriteByte((char)(255 * a_Angle / 360));
}





void cProtocol172::cPacketizer::WriteFPInt(double a_Value)
{
	int Value = (int)(a_Value * 32);
	WriteInt(Value);
}





void cProtocol172::cPacketizer::WriteEntityMetadata(const cEntity & a_Entity)
{
	// Common metadata:
	Byte Flags = 0;
	if (a_Entity.IsOnFire())
	{
		Flags |= 0x01;
	}
	if (a_Entity.IsCrouched())
	{
		Flags |= 0x02;
	}
	if (a_Entity.IsSprinting())
	{
		Flags |= 0x08;
	}
	if (a_Entity.IsRclking())
	{
		Flags |= 0x10;
	}
	if (a_Entity.IsInvisible())
	{
		Flags |= 0x20;
	}
	WriteByte(0);  // Byte(0) + index 0
	WriteByte(Flags);
	
	switch (a_Entity.GetEntityType())
	{
		case cEntity::etPlayer: break;  // TODO?
		case cEntity::etPickup:
		{
			WriteByte((5 << 5) | 10);  // Slot(5) + index 10
			WriteItem(((const cPickup &)a_Entity).GetItem());
			break;
		}
		case cEntity::etMinecart:
		{
			WriteByte(0x51);

			// The following expression makes Minecarts shake more with less health or higher damage taken
			// It gets half the maximum health, and takes it away from the current health minus the half health:
			/*
			Health: 5 | 3 - (5 - 3) = 1 (shake power)
			Health: 3 | 3 - (3 - 3) = 3
			Health: 1 | 3 - (1 - 3) = 5
			*/
			WriteInt((((a_Entity.GetMaxHealth() / 2) - (a_Entity.GetHealth() - (a_Entity.GetMaxHealth() / 2))) * ((const cMinecart &)a_Entity).LastDamage()) * 4);
			WriteByte(0x52);
			WriteInt(1);  // Shaking direction, doesn't seem to affect anything
			WriteByte(0x73);
			WriteFloat((float)(((const cMinecart &)a_Entity).LastDamage() + 10));  // Damage taken / shake effect multiplyer
			
			if (((cMinecart &)a_Entity).GetPayload() == cMinecart::mpNone)
			{
				cRideableMinecart & RideableMinecart = ((cRideableMinecart &)a_Entity);
				const cItem & MinecartContent = RideableMinecart.GetContent();
				if (!MinecartContent.IsEmpty())
				{
					WriteByte(0x54);
					int Content = MinecartContent.m_ItemType;
					Content |= MinecartContent.m_ItemDamage << 8;
					WriteInt(Content);
					WriteByte(0x55);
					WriteInt(RideableMinecart.GetBlockHeight());
					WriteByte(0x56);
					WriteByte(1);
				}
			}
			else if (((cMinecart &)a_Entity).GetPayload() == cMinecart::mpFurnace)
			{
				WriteByte(0x10);
				WriteByte(((const cMinecartWithFurnace &)a_Entity).IsFueled() ? 1 : 0);
			}
			break;
		}
		case cEntity::etProjectile:
		{
			cProjectileEntity & Projectile = (cProjectileEntity &)a_Entity;
			switch (Projectile.GetProjectileKind())
			{
				case cProjectileEntity::pkArrow:
				{
					WriteByte(0x10);
					WriteByte(((const cArrowEntity &)a_Entity).IsCritical() ? 1 : 0);
					break;
				}
				case cProjectileEntity::pkFirework:
				{
					WriteByte(0xA8);
					WriteItem(((const cFireworkEntity &)a_Entity).GetItem());
					break;
				}
				default: break;
			}
			break;
		}
		case cEntity::etMonster:
		{
			WriteMobMetadata((const cMonster &)a_Entity);
			break;
		}
		case cEntity::etItemFrame:
		{
			cItemFrame & Frame = (cItemFrame &)a_Entity;
			WriteByte(0xA2);
			WriteItem(Frame.GetItem());
			WriteByte(0x3);
			WriteByte(Frame.GetRotation());
			break;
		}
		default: break;
	}
}





void cProtocol172::cPacketizer::WriteMobMetadata(const cMonster & a_Mob)
{
	switch (a_Mob.GetMobType())
	{
		case cMonster::mtCreeper:
		{
			WriteByte(0x10);
			WriteByte(((const cCreeper &)a_Mob).IsBlowing() ? 1 : -1);
			WriteByte(0x11);
			WriteByte(((const cCreeper &)a_Mob).IsCharged() ? 1 : 0);
			break;
		}
		
		case cMonster::mtBat:
		{
			WriteByte(0x10);
			WriteByte(((const cBat &)a_Mob).IsHanging() ? 1 : 0);
			break;
		}
		
		case cMonster::mtPig:
		{
			WriteByte(0x10);
			WriteByte(((const cPig &)a_Mob).IsSaddled() ? 1 : 0);
			break;
		}
		
		case cMonster::mtVillager:
		{
			WriteByte(0x50);
			WriteInt(((const cVillager &)a_Mob).GetVilType());
			break;
		}
		
		case cMonster::mtZombie:
		{
			WriteByte(0x0c);
			WriteByte(((const cZombie &)a_Mob).IsBaby() ? 1 : 0);
			WriteByte(0x0d);
			WriteByte(((const cZombie &)a_Mob).IsVillagerZombie() ? 1 : 0);
			WriteByte(0x0e);
			WriteByte(((const cZombie &)a_Mob).IsConverting() ? 1 : 0);
			break;
		}
		
		case cMonster::mtGhast:
		{
			WriteByte(0x10);
			WriteByte(((const cGhast &)a_Mob).IsCharging());
			break;
		}
		
		case cMonster::mtWolf:
		{
			const cWolf & Wolf = (const cWolf &)a_Mob;
			Byte WolfStatus = 0;
			if (Wolf.IsSitting())
			{
				WolfStatus |= 0x1;
			}
			if (Wolf.IsAngry())
			{
				WolfStatus |= 0x2;
			}
			if (Wolf.IsTame())
			{
				WolfStatus |= 0x4;
			}
			WriteByte(0x10);
			WriteByte(WolfStatus);

			WriteByte(0x72);
			WriteFloat((float)(a_Mob.GetHealth()));
			WriteByte(0x13);
			WriteByte(Wolf.IsBegging() ? 1 : 0);
			WriteByte(0x14);
			WriteByte(Wolf.GetCollarColor());
			break;
		}
		
		case cMonster::mtSheep:
		{
			WriteByte(0x10);
			Byte SheepMetadata = 0;
			SheepMetadata = ((const cSheep &)a_Mob).GetFurColor();
			if (((const cSheep &)a_Mob).IsSheared())
			{
				SheepMetadata |= 0x10;
			}
			WriteByte(SheepMetadata);
			break;
		}
		
		case cMonster::mtEnderman:
		{
			WriteByte(0x10);
			WriteByte((Byte)(((const cEnderman &)a_Mob).GetCarriedBlock()));
			WriteByte(0x11);
			WriteByte((Byte)(((const cEnderman &)a_Mob).GetCarriedMeta()));
			WriteByte(0x12);
			WriteByte(((const cEnderman &)a_Mob).IsScreaming() ? 1 : 0);
			break;
		}
		
		case cMonster::mtSkeleton:
		{
			WriteByte(0x0d);
			WriteByte(((const cSkeleton &)a_Mob).IsWither() ? 1 : 0);
			break;
		}
		
		case cMonster::mtWitch:
		{
			WriteByte(0x15);
			WriteByte(((const cWitch &)a_Mob).IsAngry() ? 1 : 0);
			break;
		}

		case cMonster::mtWither:
		{
			WriteByte(0x54);  // Int at index 20
			WriteInt(((const cWither &)a_Mob).GetWitherInvulnerableTicks());
			WriteByte(0x66);  // Float at index 6
			WriteFloat((float)(a_Mob.GetHealth()));
			break;
		}
		
		case cMonster::mtSlime:
		{
			WriteByte(0x10);
			WriteByte(((const cSlime &)a_Mob).GetSize());
			break;
		}
		
		case cMonster::mtMagmaCube:
		{
			WriteByte(0x10);
			WriteByte(((const cMagmaCube &)a_Mob).GetSize());
			break;
		}
		
		case cMonster::mtHorse:
		{
			const cHorse & Horse = (const cHorse &)a_Mob;
			int Flags = 0;
			if (Horse.IsTame())
			{
				Flags |= 0x02;
			}
			if (Horse.IsSaddled())
			{
				Flags |= 0x04;
			}
			if (Horse.IsChested())
			{
				Flags |= 0x08;
			}
			if (Horse.IsBaby())
			{
				Flags |= 0x10;
			}
			if (Horse.IsEating())
			{
				Flags |= 0x20;
			}
			if (Horse.IsRearing())
			{
				Flags |= 0x40;
			}
			if (Horse.IsMthOpen())
			{
				Flags |= 0x80;
			}
			WriteByte(0x50);  // Int at index 16
			WriteInt(Flags);
			WriteByte(0x13);  // Byte at index 19
			WriteByte(Horse.GetHorseType());
			WriteByte(0x54);  // Int at index 20
			int Appearance = 0;
			Appearance = Horse.GetHorseColor();
			Appearance |= Horse.GetHorseStyle() << 8;
			WriteInt(Appearance);
			WriteByte(0x56);  // Int at index 22
			WriteInt(Horse.GetHorseArmour());
			break;
		}
	}  // switch (a_Mob.GetType())
}





void cProtocol172::cPacketizer::WriteEntityProperties(const cEntity & a_Entity)
{
	if (!a_Entity.IsMob())
	{
		// No properties for anything else than mobs
		WriteInt(0);
		return;
	}

	// const cMonster & Mob = (const cMonster &)a_Entity;

	// TODO: Send properties and modifiers based on the mob type
	
	WriteInt(0);  // NumProperties
}





////////////////////////////////////////////////////////////////////////////////
// cProtocol176:

cProtocol176::cProtocol176(cClientHandle * a_Client, const AString &a_ServerAddress, UInt16 a_ServerPort, UInt32 a_State) :
	super(a_Client, a_ServerAddress, a_ServerPort, a_State)
{
}





void cProtocol176::SendPlayerSpawn(const cPlayer & a_Player)
{
	// Called to spawn another player for the client
	cPacketizer Pkt(*this, 0x0c);  // Spawn Player packet
	Pkt.WriteVarInt(a_Player.GetUniqueID());
	Pkt.WriteString(a_Player.GetClientHandle()->GetUUID());
	Pkt.WriteString(a_Player.GetName());

	const Json::Value & Properties = m_Client->GetProperties();
	const Json::Value::const_iterator End = Properties.end();
	Pkt.WriteVarInt(Properties.size());

	for (Json::Value::iterator itr = Properties.begin(); itr != End; ++itr)
	{
		Pkt.WriteString(((Json::Value)*itr).get("name", "").toStyledString());
		Pkt.WriteString(((Json::Value)*itr).get("value", "").toStyledString());
		Pkt.WriteString(((Json::Value)*itr).get("signature", "").toStyledString());
	}

	Pkt.WriteFPInt(a_Player.GetPosX());
	Pkt.WriteFPInt(a_Player.GetPosY());
	Pkt.WriteFPInt(a_Player.GetPosZ());
	Pkt.WriteByteAngle(a_Player.GetYaw());
	Pkt.WriteByteAngle(a_Player.GetPitch());
	short ItemType = a_Player.GetEquippedItem().IsEmpty() ? 0 : a_Player.GetEquippedItem().m_ItemType;
	Pkt.WriteShort(ItemType);
	Pkt.WriteByte((3 << 5) | 6);  // Metadata: float + index 6
	Pkt.WriteFloat((float)a_Player.GetHealth());
	Pkt.WriteByte(0x7f);  // Metadata: end
}





void cProtocol176::HandlePacketStatusRequest(cByteBuffer & a_ByteBuffer)
{
	// Send the response:
	AString Response = "{\"version\":{\"name\":\"1.7.6\",\"protocol\":5},\"players\":{";
	AppendPrintf(Response, "\"max\":%u,\"online\":%u,\"sample\":[]},",
		cRoot::Get()->GetServer()->GetMaxPlayers(),
		cRoot::Get()->GetServer()->GetNumPlayers()
	);
	AppendPrintf(Response, "\"description\":{\"text\":\"%s\"},",
		cRoot::Get()->GetServer()->GetDescription().c_str()
	);
	AppendPrintf(Response, "\"favicon\":\"data:image/png;base64,%s\"",
		cRoot::Get()->GetServer()->GetFaviconData().c_str()
	);
	Response.append("}");
	
	cPacketizer Pkt(*this, 0x00);  // Response packet
	Pkt.WriteString(Response);
}




<|MERGE_RESOLUTION|>--- conflicted
+++ resolved
@@ -986,15 +986,9 @@
 
 
 
-<<<<<<< HEAD
-void cProtocol172::SendRespawn(eDimension a_Dimension)
-{
-	if (m_LastSentDimension == a_Dimension)
-=======
-void cProtocol172::SendRespawn(const cWorld & a_World, bool a_ShouldIgnoreDimensionChecks)
+void cProtocol172::SendRespawn(eDimension a_Dimension, bool a_ShouldIgnoreDimensionChecks)
 {
 	if ((m_LastSentDimension == a_World.GetDimension()) && !a_ShouldIgnoreDimensionChecks)
->>>>>>> f1be1eb6
 	{
 		// Must not send a respawn for the world with the same dimension, the client goes cuckoo if we do (unless we are respawning from death)
 		return;
