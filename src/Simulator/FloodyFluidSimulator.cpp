
// FloodyFluidSimulator.cpp

// Interfaces to the cFloodyFluidSimulator that represents a fluid simulator that tries to flood everything :)
// http://forum.mc-server.org/showthread.php?tid=565

#include "Globals.h"

#include "FloodyFluidSimulator.h"
#include "../World.h"
#include "../Chunk.h"
#include "../BlockArea.h"
#include "../Blocks/BlockHandler.h"
#include "../BlockInServerPluginInterface.h"
#include "../Blocks/ChunkInterface.h"





// Enable or disable detailed logging
#if 0
	#define FLOG LOGD
#else
	#define FLOG(...)
#endif





cFloodyFluidSimulator::cFloodyFluidSimulator(
	cWorld & a_World,
	BLOCKTYPE a_Fluid,
	BLOCKTYPE a_StationaryFluid,
	NIBBLETYPE a_Falloff,
	int a_TickDelay,
	int a_NumNeighborsForSource
) :
	super(a_World, a_Fluid, a_StationaryFluid, a_TickDelay),
	m_Falloff(a_Falloff),
	m_NumNeighborsForSource(a_NumNeighborsForSource)
{
}





void cFloodyFluidSimulator::SimulateBlock(cChunk * a_Chunk, int a_RelX, int a_RelY, int a_RelZ)
{
	FLOG("Simulating block {%d, %d, %d}: block %d, meta %d",
		a_Chunk->GetPosX() * cChunkDef::Width + a_RelX, a_RelY, a_Chunk->GetPosZ() * cChunkDef::Width + a_RelZ,
		a_Chunk->GetBlock(a_RelX, a_RelY, a_RelZ),
		a_Chunk->GetMeta(a_RelX, a_RelY, a_RelZ)
	);
	
	BLOCKTYPE MyBlock; NIBBLETYPE MyMeta;
	a_Chunk->GetBlockTypeMeta(a_RelX, a_RelY, a_RelZ, MyBlock, MyMeta);


	if (!IsAnyFluidBlock(MyBlock))
	{
		// Can happen - if a block is scheduled for simulating and gets replaced in the meantime.
		FLOG("  BadBlockType exit");
		return;
	}

	// When in contact with water, lava should harden
	if (HardenBlock(a_Chunk, a_RelX, a_RelY, a_RelZ, MyBlock, MyMeta))
	{
		// Block was changed, bail out
		return;
	}

	if (MyMeta != 0)
	{
		// Source blocks aren't checked for tributaries, others are.
		if (CheckTributaries(a_Chunk, a_RelX, a_RelY, a_RelZ, MyMeta))
		{
			// Has no tributary, has been decreased (in CheckTributaries()),
			// no more processing needed (neighbors have been scheduled by the decrease)
			FLOG("  CheckTributaries exit");
			return;
		}
	}

	// New meta for the spreading to neighbors:
	// If this is a source block or was falling, the new meta is just the falloff
	// Otherwise it is the current meta plus falloff (may be larger than max height, will be checked later)
	NIBBLETYPE NewMeta = ((MyMeta == 0) || ((MyMeta & 0x08) != 0)) ? m_Falloff : (MyMeta + m_Falloff);
	bool SpreadFurther = true;
	if (a_RelY > 0)
	{
		BLOCKTYPE Below = a_Chunk->GetBlock(a_RelX, a_RelY - 1, a_RelZ);
		if (IsPassableForFluid(Below) || IsBlockLava(Below) || IsBlockWater(Below))
		{
			// Spread only down, possibly washing away what's there or turning lava to stone / cobble / obsidian:
			SpreadToNeighbor(a_Chunk, a_RelX, a_RelY - 1, a_RelZ, 8);

			// Source blocks spread both downwards and sideways
			if (MyMeta != 0)
			{
				SpreadFurther = false;
			}
		}
		// Spread to the neighbors:
		if (SpreadFurther && (NewMeta < 8))
		{	
			SpreadXZ(a_Chunk, a_RelX, a_RelY, a_RelZ, NewMeta);
		}
		// If source creation is on, check for it here:
		else if (
			(m_NumNeighborsForSource > 0) &&  // Source creation is on
			(MyMeta == m_Falloff) &&          // Only exactly one block away from a source (fast bail-out)
			!IsPassableForFluid(Below) &&     // Only exactly 1 block deep
			CheckNeighborsForSource(a_Chunk, a_RelX, a_RelY, a_RelZ)  // Did we create a source?
		)
		{
			// We created a source, no more spreading is to be done now
			// Also has been re-scheduled for ticking in the next wave, so no marking is needed
			return;
		}

<<<<<<< HEAD
		
	}
	



=======
		else if (SpreadFurther && (NewMeta < 8))
		{
			// Spread to the neighbors:
			SpreadXZ(a_Chunk, a_RelX, a_RelY, a_RelZ, NewMeta);
		}
	}
	

	
>>>>>>> 6cf3aa70
	// Mark as processed:
	a_Chunk->FastSetBlock(a_RelX, a_RelY, a_RelZ, m_StationaryFluidBlock, MyMeta);
}





void cFloodyFluidSimulator::SpreadXZ(cChunk * a_Chunk, int a_RelX, int a_RelY, int a_RelZ, NIBBLETYPE a_NewMeta)
{
	SpreadToNeighbor(a_Chunk, a_RelX - 1, a_RelY, a_RelZ,     a_NewMeta);
	SpreadToNeighbor(a_Chunk, a_RelX + 1, a_RelY, a_RelZ,     a_NewMeta);
	SpreadToNeighbor(a_Chunk, a_RelX,     a_RelY, a_RelZ - 1, a_NewMeta);
	SpreadToNeighbor(a_Chunk, a_RelX,     a_RelY, a_RelZ + 1, a_NewMeta);
}




bool cFloodyFluidSimulator::CheckTributaries(cChunk * a_Chunk, int a_RelX, int a_RelY, int a_RelZ, NIBBLETYPE a_MyMeta)
{
	// If we have a section above, check if there's fluid above this block that would feed it:
	if (a_RelY < cChunkDef::Height - 1)
	{
		if (IsAnyFluidBlock(a_Chunk->GetBlock(a_RelX, a_RelY + 1, a_RelZ)))
		{
			// This block is fed from above, no more processing needed
			FLOG("  Fed from above");
			return false;
		}
	}

	// Not fed from above, check if there's a feed from the side (but not if it's a downward-flowing block):
	if (a_MyMeta != 8)
	{
		BLOCKTYPE BlockType;
		NIBBLETYPE BlockMeta;
		static const Vector3i Coords[] =
		{
			Vector3i( 1, 0,  0),
			Vector3i(-1, 0,  0),
			Vector3i( 0, 0,  1),
			Vector3i( 0, 0, -1),
		} ;
		for (size_t i = 0; i < ARRAYCOUNT(Coords); i++)
		{
			if (!a_Chunk->UnboundedRelGetBlock(a_RelX + Coords[i].x, a_RelY, a_RelZ + Coords[i].z, BlockType, BlockMeta))
			{
				continue;
			}
			if (IsAllowedBlock(BlockType) && IsHigherMeta(BlockMeta, a_MyMeta))
			{
				// This block is fed, no more processing needed
				FLOG("  Fed from {%d, %d, %d}, type %d, meta %d",
					a_Chunk->GetPosX() * cChunkDef::Width + a_RelX + Coords[i].x,
					a_RelY,
					a_Chunk->GetPosZ() * cChunkDef::Width + a_RelZ + Coords[i].z,
					BlockType, BlockMeta
				);
				return false;
			}
		}  // for i - Coords[]
	}  // if not fed from above
	
	// Block is not fed, decrease by m_Falloff levels:
	if (a_MyMeta >= 8)
	{
		FLOG("  Not fed and downwards, turning into non-downwards meta %d", m_Falloff);
		a_Chunk->SetBlock(a_RelX, a_RelY, a_RelZ, m_StationaryFluidBlock, m_Falloff);
	}
	else
	{
		a_MyMeta += m_Falloff;
		if (a_MyMeta < 8)
		{
			FLOG("  Not fed, decreasing from %d to %d", a_MyMeta - m_Falloff, a_MyMeta);
			a_Chunk->SetBlock(a_RelX, a_RelY, a_RelZ, m_StationaryFluidBlock, a_MyMeta);
		}
		else
		{
			FLOG("  Not fed, meta %d, erasing altogether", a_MyMeta);
			a_Chunk->SetBlock(a_RelX, a_RelY, a_RelZ, E_BLOCK_AIR, 0);
		}
	}
	return true;
}





void cFloodyFluidSimulator::SpreadToNeighbor(cChunk * a_NearChunk, int a_RelX, int a_RelY, int a_RelZ, NIBBLETYPE a_NewMeta)
{
	ASSERT(a_NewMeta <= 8);  // Invalid meta values
	ASSERT(a_NewMeta > 0);  // Source blocks aren't spread

	a_NearChunk = a_NearChunk->GetRelNeighborChunkAdjustCoords(a_RelX, a_RelZ);
	if ((a_NearChunk == nullptr) || (!a_NearChunk->IsValid()))
	{
		// Chunk not available
		return;
	}

	const int BlockX = a_NearChunk->GetPosX() * cChunkDef::Width + a_RelX;
	const int BlockZ = a_NearChunk->GetPosZ() * cChunkDef::Width + a_RelZ;
	
	BLOCKTYPE BlockType;
	NIBBLETYPE BlockMeta;
	a_NearChunk->GetBlockTypeMeta(a_RelX, a_RelY, a_RelZ, BlockType, BlockMeta);
	
	if (IsAllowedBlock(BlockType))
	{
		if ((BlockMeta == a_NewMeta) || IsHigherMeta(BlockMeta, a_NewMeta))
		{
			// Don't spread there, there's already a higher or same level there
			return;
		}
	}

	// Check water - lava interaction:
	if (m_FluidBlock == E_BLOCK_LAVA)
	{
		if (IsBlockWater(BlockType))
		{
			// Lava flowing into water, change to stone / cobblestone based on direction:
			BLOCKTYPE NewBlock = (a_NewMeta == 8) ? E_BLOCK_STONE : E_BLOCK_COBBLESTONE;
			FLOG("  Lava flowing into water, turning water at rel {%d, %d, %d} into stone",
				a_RelX, a_RelY, a_RelZ,
				ItemTypeToString(NewBlock).c_str()
			);
			a_NearChunk->SetBlock(a_RelX, a_RelY, a_RelZ, NewBlock, 0);

			a_NearChunk->BroadcastSoundEffect("random.fizz", (double)BlockX, (double)a_RelY, (double)BlockZ, 0.5f, 1.5f);
			return;
		}
	}
	else if (m_FluidBlock == E_BLOCK_WATER)
	{
		if (IsBlockLava(BlockType))
		{
			// Water flowing into lava, change to cobblestone / obsidian based on dest block:
			BLOCKTYPE NewBlock = (BlockMeta == 0) ? E_BLOCK_OBSIDIAN : E_BLOCK_COBBLESTONE;
			FLOG("  Water flowing into lava, turning lava at rel {%d, %d, %d} into %s",
				a_RelX, a_RelY, a_RelZ, ItemTypeToString(NewBlock).c_str()
			);
			a_NearChunk->SetBlock(a_RelX, a_RelY, a_RelZ, NewBlock, 0);

			a_NearChunk->BroadcastSoundEffect("random.fizz", (double)BlockX, (double)a_RelY, (double)BlockZ, 0.5f, 1.5f);
			return;
		}
	}
	else
	{
		ASSERT(!"Unknown fluid!");
	}
	
	if (!IsPassableForFluid(BlockType))
	{
		// Can't spread there
		return;
	}
	
	// Wash away the block there, if possible:
	if (CanWashAway(BlockType))
	{
		cBlockHandler * Handler = BlockHandler(BlockType);
		if (Handler->DoesDropOnUnsuitable())
		{
			cChunkInterface ChunkInterface(m_World.GetChunkMap());
			cBlockInServerPluginInterface PluginInterface(m_World);
			Handler->DropBlock(
				ChunkInterface,
				m_World,
				PluginInterface,
				nullptr,
				BlockX,
				a_RelY,
				BlockZ
			);
		}
	}  // if (CanWashAway)

	// Spread:
	FLOG("  Spreading to {%d, %d, %d} with meta %d", BlockX, a_RelY, BlockZ, a_NewMeta);
	a_NearChunk->SetBlock(a_RelX, a_RelY, a_RelZ, m_FluidBlock, a_NewMeta);
	m_World.GetSimulatorManager()->WakeUp(BlockX, a_RelY, BlockZ, a_NearChunk);

	HardenBlock(a_NearChunk, a_RelX, a_RelY, a_RelZ, m_FluidBlock, a_NewMeta);
}





bool cFloodyFluidSimulator::CheckNeighborsForSource(cChunk * a_Chunk, int a_RelX, int a_RelY, int a_RelZ)
{
	FLOG("  Checking neighbors for source creation");
	
	static const Vector3i NeighborCoords[] =
	{
		Vector3i(-1, 0,  0),
		Vector3i( 1, 0,  0),
		Vector3i( 0, 0, -1),
		Vector3i( 0, 0,  1),
	} ;
	
	int NumNeeded = m_NumNeighborsForSource;
	for (size_t i = 0; i < ARRAYCOUNT(NeighborCoords); i++)
	{
		int x = a_RelX + NeighborCoords[i].x;
		int y = a_RelY + NeighborCoords[i].y;
		int z = a_RelZ + NeighborCoords[i].z;
		BLOCKTYPE BlockType;
		NIBBLETYPE BlockMeta;
		if (!a_Chunk->UnboundedRelGetBlock(x, y, z, BlockType, BlockMeta))
		{
			// Neighbor not available, skip it
			continue;
		}
		// FLOG("   Neighbor at {%d, %d, %d}: %s", x, y, z, ItemToFullString(cItem(BlockType, 1, BlockMeta)).c_str());
		if ((BlockMeta == 0) && IsAnyFluidBlock(BlockType))
		{
			NumNeeded--;
			// FLOG("    Found a neighbor source at {%d, %d, %d}, NumNeeded := %d", x, y, z, NumNeeded);
			if (NumNeeded == 0)
			{
				// Found enough, turn into a source and bail out
				// FLOG("    Found enough neighbor sources, turning into a source");
				a_Chunk->SetBlock(a_RelX, a_RelY, a_RelZ, m_FluidBlock, 0);
				return true;
			}
		}
	}
	// FLOG("    Not enough neighbors for turning into a source, NumNeeded = %d", NumNeeded);
	return false;
}





bool cFloodyFluidSimulator::HardenBlock(cChunk * a_Chunk, int a_RelX, int a_RelY, int a_RelZ, BLOCKTYPE a_BlockType, NIBBLETYPE a_Meta)
{
	// Only lava blocks can harden
	if (!IsBlockLava(a_BlockType))
	{
		return false;
	}

	bool ShouldHarden = false;

	BLOCKTYPE BlockType;
	NIBBLETYPE BlockMeta;
	static const Vector3i Coords[] =
	{
		Vector3i( 1, 0,  0),
		Vector3i(-1, 0,  0),
		Vector3i( 0, 0,  1),
		Vector3i( 0, 0, -1),
	};
	for (size_t i = 0; i < ARRAYCOUNT(Coords); i++)
	{
		if (!a_Chunk->UnboundedRelGetBlock(a_RelX + Coords[i].x, a_RelY, a_RelZ + Coords[i].z, BlockType, BlockMeta))
		{
			continue;
		}
		if (IsBlockWater(BlockType))
		{
			ShouldHarden = true;
		}
	}  // for i - Coords[]

	if (ShouldHarden)
	{
		if (a_Meta == 0)
		{
			// Source lava block
			a_Chunk->SetBlock(a_RelX, a_RelY, a_RelZ, E_BLOCK_OBSIDIAN, 0);
			return true;
		}
		// Ignore last lava level
		else if (a_Meta <= 4)
		{
			a_Chunk->SetBlock(a_RelX, a_RelY, a_RelZ, E_BLOCK_COBBLESTONE, 0);
			return true;
		}
	}

	return false;
}


<|MERGE_RESOLUTION|>--- conflicted
+++ resolved
@@ -122,24 +122,12 @@
 			return;
 		}
 
-<<<<<<< HEAD
 		
 	}
 	
 
 
 
-=======
-		else if (SpreadFurther && (NewMeta < 8))
-		{
-			// Spread to the neighbors:
-			SpreadXZ(a_Chunk, a_RelX, a_RelY, a_RelZ, NewMeta);
-		}
-	}
-	
-
-	
->>>>>>> 6cf3aa70
 	// Mark as processed:
 	a_Chunk->FastSetBlock(a_RelX, a_RelY, a_RelZ, m_StationaryFluidBlock, MyMeta);
 }
