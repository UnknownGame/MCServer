--- conflicted
+++ resolved
@@ -17,1503 +17,7 @@
 #include "Blocks/BlockDoor.h"
 #include "Blocks/BlockPiston.h"
 
-<<<<<<< HEAD
-
-cIncrementalRedstoneSimulator::cIncrementalRedstoneSimulator(cWorld & a_World) :
-	super(a_World),
-	m_RedstoneSimulatorChunkData(),
-	m_PoweredBlocks(),
-	m_LinkedPoweredBlocks(),
-	m_SimulatedPlayerToggleableBlocks(),
-	m_RepeatersDelayList(),
-	m_Chunk()
-{
-}
-
-
-
-
-
-cIncrementalRedstoneSimulator::~cIncrementalRedstoneSimulator()
-{
-}
-
-
-
-
-
-void cIncrementalRedstoneSimulator::RedstoneAddBlock(int a_BlockX, int a_BlockY, int a_BlockZ, cChunk * a_Chunk, cChunk * a_OtherChunk)
-{
-	if ((a_Chunk == NULL) || !a_Chunk->IsValid())
-	{
-		return;
-	}
-	else if ((a_BlockY < 0) || (a_BlockY > cChunkDef::Height))
-	{
-		return;
-	}
-
-	// We may be called with coordinates in a chunk that is not the first chunk parameter
-	// In that case, the actual chunk (which the coordinates are in), will be passed as the second parameter
-	// Use that Chunk pointer to get a relative position
-
-	int RelX = 0;
-	int RelZ = 0;
-	BLOCKTYPE Block;
-	NIBBLETYPE Meta;
-
-	if (a_OtherChunk != NULL)
-	{
-		RelX = a_BlockX - a_OtherChunk->GetPosX() * cChunkDef::Width;
-		RelZ = a_BlockZ - a_OtherChunk->GetPosZ() * cChunkDef::Width;
-		a_OtherChunk->GetBlockTypeMeta(RelX, a_BlockY, RelZ, Block, Meta);
-
-		// If a_OtherChunk is passed (not NULL), it is the chunk that had a block change, and a_Chunk will be the neighbouring chunk of that block
-		// Because said neighbouring chunk does not know of this change but still needs to update its redstone, we set it to dirty
-		a_Chunk->SetIsRedstoneDirty(true);
-	}
-	else
-	{
-		RelX = a_BlockX - a_Chunk->GetPosX() * cChunkDef::Width;
-		RelZ = a_BlockZ - a_Chunk->GetPosZ() * cChunkDef::Width;
-		a_Chunk->GetBlockTypeMeta(RelX, a_BlockY, RelZ, Block, Meta);
-	}
-
-	// Every time a block is changed (AddBlock called), we want to go through all lists and check to see if the coordiantes stored within are still valid
-	// Checking only when a block is changed, as opposed to every tick, also improves performance
-
-	PoweredBlocksList * PoweredBlocks = a_Chunk->GetRedstoneSimulatorPoweredBlocksList();
-	for (PoweredBlocksList::iterator itr = PoweredBlocks->begin(); itr != PoweredBlocks->end();)
-	{
-		if (!itr->a_SourcePos.Equals(Vector3i(a_BlockX, a_BlockY, a_BlockZ)))
-		{
-			++itr;
-			continue;
-		}
-
-		if (!IsPotentialSource(Block))
-		{
-			LOGD("cIncrementalRedstoneSimulator: Erased block @ {%i, %i, %i} from powered blocks list as it no longer connected to a source", itr->a_BlockPos.x, itr->a_BlockPos.y, itr->a_BlockPos.z);
-			itr = PoweredBlocks->erase(itr);
-			continue;
-		}
-		else if (
-			// Changeable sources
-			((Block == E_BLOCK_REDSTONE_WIRE) && (Meta == 0)) ||
-			((Block == E_BLOCK_LEVER) && !IsLeverOn(Meta)) ||
-			((Block == E_BLOCK_DETECTOR_RAIL) && ((Meta & 0x08) == 0)) ||
-			(((Block == E_BLOCK_STONE_BUTTON) || (Block == E_BLOCK_WOODEN_BUTTON)) && (!IsButtonOn(Meta))) ||
-			((Block == E_BLOCK_TRIPWIRE_HOOK) && ((Meta & 0x08) == 0))
-			)
-		{
-			LOGD("cIncrementalRedstoneSimulator: Erased block @ {%i, %i, %i} from powered blocks list due to present/past metadata mismatch", itr->a_BlockPos.x, itr->a_BlockPos.y, itr->a_BlockPos.z);
-			itr = PoweredBlocks->erase(itr);
-			continue;
-		}
-		++itr;
-	}
-
-	LinkedBlocksList * LinkedPoweredBlocks = a_Chunk->GetRedstoneSimulatorLinkedBlocksList();
-	// We loop through all values (insteading of breaking out at the first) to make sure everything is gone, as there can be multiple SourceBlock entries for one AddBlock coordinate
-	for (LinkedBlocksList::iterator itr = LinkedPoweredBlocks->begin(); itr != LinkedPoweredBlocks->end();)
-	{
-		if (itr->a_SourcePos.Equals(Vector3i(a_BlockX, a_BlockY, a_BlockZ)))
-		{
-			if (!IsPotentialSource(Block))
-			{
-				LOGD("cIncrementalRedstoneSimulator: Erased block @ {%i, %i, %i} from linked powered blocks list as it is no longer connected to a source", itr->a_BlockPos.x, itr->a_BlockPos.y, itr->a_BlockPos.z);
-				itr = LinkedPoweredBlocks->erase(itr);
-				continue;
-			}
-			else if (
-				// Things that can send power through a block but which depends on meta
-				((Block == E_BLOCK_REDSTONE_WIRE) && (Meta == 0)) ||
-				((Block == E_BLOCK_LEVER) && !IsLeverOn(Meta)) ||
-				(((Block == E_BLOCK_STONE_BUTTON) || (Block == E_BLOCK_WOODEN_BUTTON)) && (!IsButtonOn(Meta)))
-				)
-			{
-				LOGD("cIncrementalRedstoneSimulator: Erased block @ {%i, %i, %i} from linked powered blocks list due to present/past metadata mismatch", itr->a_BlockPos.x, itr->a_BlockPos.y, itr->a_BlockPos.z);
-				itr = LinkedPoweredBlocks->erase(itr);
-				continue;
-			}
-		}
-		else if (itr->a_MiddlePos.Equals(Vector3i(a_BlockX, a_BlockY, a_BlockZ)))
-		{
-			if (!IsViableMiddleBlock(Block))
-			{
-				LOGD("cIncrementalRedstoneSimulator: Erased block @ {%i, %i, %i} from linked powered blocks list as it is no longer powered through a valid middle block", itr->a_BlockPos.x, itr->a_BlockPos.y, itr->a_BlockPos.z);
-				itr = LinkedPoweredBlocks->erase(itr);
-				continue;
-			}
-		}
-		++itr;
-	}
-
-	SimulatedPlayerToggleableList * SimulatedPlayerToggleableBlocks = a_Chunk->GetRedstoneSimulatorSimulatedPlayerToggleableList();
-	for (SimulatedPlayerToggleableList::iterator itr = SimulatedPlayerToggleableBlocks->begin(); itr != SimulatedPlayerToggleableBlocks->end(); ++itr)
-	{
-		if (!itr->a_RelBlockPos.Equals(Vector3i(RelX, a_BlockY, RelZ)))
-		{
-			continue;
-		}
-
-		if (!IsAllowedBlock(Block))
-		{
-			LOGD("cIncrementalRedstoneSimulator: Erased block @ {%i, %i, %i} from toggleable simulated list as it is no longer redstone", itr->a_RelBlockPos.x, itr->a_RelBlockPos.y, itr->a_RelBlockPos.z);
-			SimulatedPlayerToggleableBlocks->erase(itr);
-			break;
-		}
-	}
-
-	RepeatersDelayList * RepeatersDelayList = a_Chunk->GetRedstoneSimulatorRepeatersDelayList();
-	for (RepeatersDelayList::iterator itr = RepeatersDelayList->begin(); itr != RepeatersDelayList->end(); ++itr)
-	{
-		if (!itr->a_RelBlockPos.Equals(Vector3i(RelX, a_BlockY, RelZ)))
-		{
-			continue;
-		}
-
-		if ((Block != E_BLOCK_REDSTONE_REPEATER_ON) && (Block != E_BLOCK_REDSTONE_REPEATER_OFF))
-		{
-			RepeatersDelayList->erase(itr);
-			break;
-		}
-	}
-
-	if (a_OtherChunk != NULL)
-	{
-		// DO NOT touch our chunk's data structure if we are being called with coordinates from another chunk - this one caused me massive grief :P
-		return;
-	}
-
-	cRedstoneSimulatorChunkData * RedstoneSimulatorChunkData = a_Chunk->GetRedstoneSimulatorData();
-	for (cRedstoneSimulatorChunkData::iterator itr = RedstoneSimulatorChunkData->begin(); itr != RedstoneSimulatorChunkData->end(); ++itr)
-	{
-		if ((itr->x == RelX) && (itr->y == a_BlockY) && (itr->z == RelZ))  // We are at an entry matching the current (changed) block
-		{
-			if (!IsAllowedBlock(Block))
-			{
-				itr->DataTwo = true;  // The new blocktype is not redstone; it must be queued to be removed from this list
-			}
-			else
-			{
-				itr->DataTwo = false;
-				itr->Data = Block;  // Update block information
-			}
-			return;
-		}
-	}
-
-	if (!IsAllowedBlock(Block))
-	{
-		return;
-	}
-	
-	for (cRedstoneSimulatorChunkData::iterator itr = a_Chunk->GetRedstoneSimulatorQueuedData()->begin(); itr != a_Chunk->GetRedstoneSimulatorQueuedData()->end(); ++itr)
-	{
-		if ((itr->x == RelX) && (itr->y == a_BlockY) && (itr->z == RelZ))
-		{
-			// Can't have duplicates in here either, in case something adds the block again before the structure can written to the main chunk data
-			return;
-		}
-	}
-	a_Chunk->GetRedstoneSimulatorQueuedData()->push_back(cCoordWithBlockAndBool(RelX, a_BlockY, RelZ, Block, false));
-}
-
-
-
-
-
-void cIncrementalRedstoneSimulator::SimulateChunk(float a_Dt, int a_ChunkX, int a_ChunkZ, cChunk * a_Chunk)
-{
-	m_RedstoneSimulatorChunkData = a_Chunk->GetRedstoneSimulatorData();
-	if (m_RedstoneSimulatorChunkData->empty() && a_Chunk->GetRedstoneSimulatorQueuedData()->empty())
-	{
-		return;
-	}
-
-	m_RedstoneSimulatorChunkData->insert(m_RedstoneSimulatorChunkData->end(), a_Chunk->GetRedstoneSimulatorQueuedData()->begin(), a_Chunk->GetRedstoneSimulatorQueuedData()->end());
-	a_Chunk->GetRedstoneSimulatorQueuedData()->clear();
-
-	m_PoweredBlocks = a_Chunk->GetRedstoneSimulatorPoweredBlocksList();
-	m_RepeatersDelayList = a_Chunk->GetRedstoneSimulatorRepeatersDelayList();
-	m_SimulatedPlayerToggleableBlocks = a_Chunk->GetRedstoneSimulatorSimulatedPlayerToggleableList();
-	m_LinkedPoweredBlocks = a_Chunk->GetRedstoneSimulatorLinkedBlocksList();
-	m_Chunk = a_Chunk;
-	bool ShouldUpdateSimulateOnceBlocks = false;
-
-	if (a_Chunk->IsRedstoneDirty())
-	{
-		// Simulate the majority of devices only if something (blockwise or power-wise) has changed
-		// Make sure to allow the chunk to resimulate after the initial run if there was a power change (ShouldUpdateSimulateOnceBlocks helps to do this)
-		a_Chunk->SetIsRedstoneDirty(false);
-		ShouldUpdateSimulateOnceBlocks = true;
-	}
-
-	HandleRedstoneRepeaterDelays();
-
-	for (cRedstoneSimulatorChunkData::iterator dataitr = m_RedstoneSimulatorChunkData->begin(); dataitr != m_RedstoneSimulatorChunkData->end();)
-	{
-		if (dataitr->DataTwo)
-		{
-			dataitr = m_RedstoneSimulatorChunkData->erase(dataitr);
-			continue;
-		}
-
-		switch (dataitr->Data)
-		{
-			case E_BLOCK_DAYLIGHT_SENSOR: HandleDaylightSensor(dataitr->x, dataitr->y, dataitr->z); break;
-			case E_BLOCK_TRIPWIRE:        HandleTripwire(dataitr->x, dataitr->y, dataitr->z);       break;
-			case E_BLOCK_TRIPWIRE_HOOK:   HandleTripwireHook(dataitr->x, dataitr->y, dataitr->z);   break;
-
-			case E_BLOCK_WOODEN_PRESSURE_PLATE:
-			case E_BLOCK_STONE_PRESSURE_PLATE:
-			case E_BLOCK_LIGHT_WEIGHTED_PRESSURE_PLATE:
-			case E_BLOCK_HEAVY_WEIGHTED_PRESSURE_PLATE:
-			{
-				HandlePressurePlate(dataitr->x, dataitr->y, dataitr->z, dataitr->Data);
-				break;
-			}
-			default: break;
-		}
-
-		if (ShouldUpdateSimulateOnceBlocks)
-		{
-			switch (dataitr->Data)
-			{
-				case E_BLOCK_REDSTONE_WIRE:         HandleRedstoneWire(dataitr->x, dataitr->y, dataitr->z);	  break;
-				case E_BLOCK_COMMAND_BLOCK:         HandleCommandBlock(dataitr->x, dataitr->y, dataitr->z);   break;
-				case E_BLOCK_NOTE_BLOCK:            HandleNoteBlock(dataitr->x, dataitr->y, dataitr->z);      break;
-				case E_BLOCK_BLOCK_OF_REDSTONE:     HandleRedstoneBlock(dataitr->x, dataitr->y, dataitr->z);  break;
-				case E_BLOCK_LEVER:                 HandleRedstoneLever(dataitr->x, dataitr->y, dataitr->z);  break;
-				case E_BLOCK_FENCE_GATE:            HandleFenceGate(dataitr->x, dataitr->y, dataitr->z);      break;
-				case E_BLOCK_SPRUCE_FENCE_GATE:     HandleFenceGate(dataitr->x, dataitr->y, dataitr->z);      break;
-				case E_BLOCK_BIRCH_FENCE_GATE:      HandleFenceGate(dataitr->x, dataitr->y, dataitr->z);      break;
-				case E_BLOCK_JUNGLE_FENCE_GATE:     HandleFenceGate(dataitr->x, dataitr->y, dataitr->z);      break;
-				case E_BLOCK_DARK_OAK_FENCE_GATE:   HandleFenceGate(dataitr->x, dataitr->y, dataitr->z);      break;
-				case E_BLOCK_ACACIA_FENCE_GATE:     HandleFenceGate(dataitr->x, dataitr->y, dataitr->z);      break;
-				case E_BLOCK_TNT:                   HandleTNT(dataitr->x, dataitr->y, dataitr->z);            break;
-				case E_BLOCK_TRAPDOOR:              HandleTrapdoor(dataitr->x, dataitr->y, dataitr->z);       break;
-				case E_BLOCK_IRON_TRAPDOOR:         HandleTrapdoor(dataitr->x, dataitr->y, dataitr->z);       break;
-				case E_BLOCK_TRAPPED_CHEST:         HandleTrappedChest(dataitr->x, dataitr->y, dataitr->z);   break;
-
-				case E_BLOCK_ACTIVATOR_RAIL:
-				case E_BLOCK_DETECTOR_RAIL:
-				case E_BLOCK_POWERED_RAIL:
-				{
-					HandleRail(dataitr->x, dataitr->y, dataitr->z, dataitr->Data);
-					break;
-				}
-				case E_BLOCK_WOODEN_DOOR:
-				case E_BLOCK_SPRUCE_DOOR:
-				case E_BLOCK_BIRCH_DOOR:
-				case E_BLOCK_JUNGLE_DOOR:
-				case E_BLOCK_DARK_OAK_DOOR:
-				case E_BLOCK_ACACIA_DOOR:
-				case E_BLOCK_IRON_DOOR:
-				{
-					HandleDoor(dataitr->x, dataitr->y, dataitr->z);
-					break;
-				}
-				case E_BLOCK_REDSTONE_LAMP_OFF:
-				case E_BLOCK_REDSTONE_LAMP_ON:
-				{
-					HandleRedstoneLamp(dataitr->x, dataitr->y, dataitr->z, dataitr->Data);
-					break;
-				}
-				case E_BLOCK_DISPENSER:
-				case E_BLOCK_DROPPER:
-				{
-					HandleDropSpenser(dataitr->x, dataitr->y, dataitr->z);
-					break;
-				}
-				case E_BLOCK_PISTON:
-				case E_BLOCK_STICKY_PISTON:
-				{
-					HandlePiston(dataitr->x, dataitr->y, dataitr->z);
-					break;
-				}
-				case E_BLOCK_REDSTONE_REPEATER_OFF:
-				case E_BLOCK_REDSTONE_REPEATER_ON:
-				{
-					HandleRedstoneRepeater(dataitr->x, dataitr->y, dataitr->z, dataitr->Data);
-					break;
-				}
-				case E_BLOCK_REDSTONE_TORCH_OFF:
-				case E_BLOCK_REDSTONE_TORCH_ON:
-				{
-					HandleRedstoneTorch(dataitr->x, dataitr->y, dataitr->z, dataitr->Data);
-					break;
-				}
-				case E_BLOCK_STONE_BUTTON:
-				case E_BLOCK_WOODEN_BUTTON:
-				{
-					HandleRedstoneButton(dataitr->x, dataitr->y, dataitr->z);
-					break;
-				}
-				default: break;
-			}
-		}
-		++dataitr;
-	}
-}
-
-
-
-
-void cIncrementalRedstoneSimulator::WakeUp(int a_BlockX, int a_BlockY, int a_BlockZ, cChunk * a_Chunk)
-{
-	if (AreCoordsOnChunkBoundary(a_BlockX, a_BlockY, a_BlockZ))
-	{
-		// On a chunk boundary, alert all four sides (i.e. at least one neighbouring chunk)
-		AddBlock(a_BlockX, a_BlockY, a_BlockZ, a_Chunk);
-
-		// Pass the original coordinates, because when adding things to our simulator lists, we get the chunk that they are in, and therefore any updates need to preseve their position
-		// RedstoneAddBlock to pass both the neighbouring chunk and the chunk which the coordinates are in and +- 2 in GetNeighbour() to accomodate for LinkedPowered blocks being 2 away from chunk boundaries
-		RedstoneAddBlock(a_BlockX, a_BlockY, a_BlockZ, a_Chunk->GetNeighborChunk(a_BlockX - 2, a_BlockZ), a_Chunk);
-		RedstoneAddBlock(a_BlockX, a_BlockY, a_BlockZ, a_Chunk->GetNeighborChunk(a_BlockX + 2, a_BlockZ), a_Chunk);
-		RedstoneAddBlock(a_BlockX, a_BlockY, a_BlockZ, a_Chunk->GetNeighborChunk(a_BlockX, a_BlockZ - 2), a_Chunk);
-		RedstoneAddBlock(a_BlockX, a_BlockY, a_BlockZ, a_Chunk->GetNeighborChunk(a_BlockX, a_BlockZ + 2), a_Chunk);
-
-		return;
-	}
-
-	// Not on boundary, just alert this chunk for speed
-	AddBlock(a_BlockX, a_BlockY, a_BlockZ, a_Chunk);
-}
-
-
-
-
-
-void cIncrementalRedstoneSimulator::HandleRedstoneTorch(int a_RelBlockX, int a_RelBlockY, int a_RelBlockZ, BLOCKTYPE a_MyState)
-{
-	static const struct  // Define which directions the torch can power
-	{
-		int x, y, z;
-	} gCrossCoords[] =
-	{
-		{ 1, 0,  0},
-		{-1, 0,  0},
-		{ 0, 0,  1},
-		{ 0, 0, -1},
-		{ 0, 1,  0},
-	} ;
-
-	if (a_MyState == E_BLOCK_REDSTONE_TORCH_ON)
-	{
-		// Check if the block the torch is on is powered
-		int X = a_RelBlockX; int Y = a_RelBlockY; int Z = a_RelBlockZ;
-		AddFaceDirection(X, Y, Z, cBlockTorchHandler::MetaDataToDirection(m_Chunk->GetMeta(a_RelBlockX, a_RelBlockY, a_RelBlockZ)), true);  // Inverse true to get the block torch is on
-
-		cChunk * Neighbour = m_Chunk->GetRelNeighborChunk(X, Z);
-		if ((Neighbour == NULL) || !Neighbour->IsValid())
-		{
-			return;
-		}
-
-		if (AreCoordsDirectlyPowered(X, Y, Z, Neighbour))
-		{
-			// There was a match, torch goes off
-			m_Chunk->SetBlock(a_RelBlockX, a_RelBlockY, a_RelBlockZ, E_BLOCK_REDSTONE_TORCH_OFF, m_Chunk->GetMeta(a_RelBlockX, a_RelBlockY, a_RelBlockZ));
-			return;
-		}
-
-		// Torch still on, make all 4(X, Z) + 1(Y) sides powered
-		for (size_t i = 0; i < ARRAYCOUNT(gCrossCoords); i++)
-		{
-			BLOCKTYPE Type = 0;
-			if (!m_Chunk->UnboundedRelGetBlockType(a_RelBlockX + gCrossCoords[i].x, a_RelBlockY + gCrossCoords[i].y, a_RelBlockZ + gCrossCoords[i].z, Type))
-			{
-				continue;
-			}
-			if (i + 1 < ARRAYCOUNT(gCrossCoords))  // Sides of torch, not top (top is last)
-			{
-				if (
-					IsMechanism(Type) &&  // Is it a mechanism? Not block/other torch etc.
-					(!Vector3i(a_RelBlockX + gCrossCoords[i].x, a_RelBlockY + gCrossCoords[i].y, a_RelBlockZ + gCrossCoords[i].z).Equals(Vector3i(X, Y, Z)))  // CAN'T power block is that it is on
-					)
-				{
-					SetBlockPowered(a_RelBlockX + gCrossCoords[i].x, a_RelBlockY + gCrossCoords[i].y, a_RelBlockZ + gCrossCoords[i].z, a_RelBlockX, a_RelBlockY, a_RelBlockZ);
-				}
-			}
-			else
-			{
-				// Top side, power whatever is there, including blocks
-				SetBlockPowered(a_RelBlockX + gCrossCoords[i].x, a_RelBlockY + gCrossCoords[i].y, a_RelBlockZ + gCrossCoords[i].z, a_RelBlockX, a_RelBlockY, a_RelBlockZ);
-				// Power all blocks surrounding block above torch
-				SetDirectionLinkedPowered(a_RelBlockX, a_RelBlockY, a_RelBlockZ, BLOCK_FACE_YP);
-			}
-		}
-
-		if (m_Chunk->GetMeta(a_RelBlockX, a_RelBlockY, a_RelBlockZ) != 0x5)  // Is torch standing on ground? If NOT (i.e. on wall), power block beneath
-		{
-			BLOCKTYPE Type = m_Chunk->GetBlock(a_RelBlockX, a_RelBlockY - 1, a_RelBlockZ);
-
-			if (IsMechanism(Type))  // Still can't make a normal block powered though!
-			{
-				SetBlockPowered(a_RelBlockX, a_RelBlockY - 1, a_RelBlockZ, a_RelBlockX, a_RelBlockY, a_RelBlockZ);
-			}
-		}
-	}
-	else
-	{
-		// Check if the block the torch is on is powered
-		int X = a_RelBlockX; int Y = a_RelBlockY; int Z = a_RelBlockZ;
-		AddFaceDirection(X, Y, Z, cBlockTorchHandler::MetaDataToDirection(m_Chunk->GetMeta(a_RelBlockX, a_RelBlockY, a_RelBlockZ)), true);  // Inverse true to get the block torch is on
-		
-		cChunk * Neighbour = m_Chunk->GetRelNeighborChunk(X, Z);
-		if ((Neighbour == NULL) || !Neighbour->IsValid())
-		{
-			return;
-		}
-		
-		// See if off state torch can be turned on again
-		if (AreCoordsDirectlyPowered(X, Y, Z, Neighbour))
-		{
-			return;  // Something matches, torch still powered
-		}
-
-		// Block torch on not powered, can be turned on again!
-		m_Chunk->SetBlock(a_RelBlockX, a_RelBlockY, a_RelBlockZ, E_BLOCK_REDSTONE_TORCH_ON, m_Chunk->GetMeta(a_RelBlockX, a_RelBlockY, a_RelBlockZ));
-	}
-}
-
-
-
-
-
-void cIncrementalRedstoneSimulator::HandleRedstoneBlock(int a_RelBlockX, int a_RelBlockY, int a_RelBlockZ)
-{
-	SetAllDirsAsPowered(a_RelBlockX, a_RelBlockY, a_RelBlockZ);
-	SetBlockPowered(a_RelBlockX, a_RelBlockY, a_RelBlockZ, a_RelBlockX, a_RelBlockY, a_RelBlockZ);  // Set self as powered
-}
-
-
-
-
-
-void cIncrementalRedstoneSimulator::HandleRedstoneLever(int a_RelBlockX, int a_RelBlockY, int a_RelBlockZ)
-{
-	NIBBLETYPE Meta = m_Chunk->GetMeta(a_RelBlockX, a_RelBlockY, a_RelBlockZ);
-	if (IsLeverOn(Meta))
-	{
-		SetAllDirsAsPowered(a_RelBlockX, a_RelBlockY, a_RelBlockZ);
-
-		eBlockFace Dir = cBlockLeverHandler::BlockMetaDataToBlockFace(Meta);
-		
-		Dir = ReverseBlockFace(Dir);
-		
-		SetDirectionLinkedPowered(a_RelBlockX, a_RelBlockY, a_RelBlockZ, Dir);
-	}
-}
-
-
-
-
-
-void cIncrementalRedstoneSimulator::HandleFenceGate(int a_RelBlockX, int a_RelBlockY, int a_RelBlockZ)
-{
-	int BlockX = (m_Chunk->GetPosX() * cChunkDef::Width) + a_RelBlockX;
-	int BlockZ = (m_Chunk->GetPosZ() * cChunkDef::Width) + a_RelBlockZ;
-	NIBBLETYPE MetaData = m_Chunk->GetMeta(a_RelBlockX, a_RelBlockY, a_RelBlockZ);
-
-	if (AreCoordsPowered(a_RelBlockX, a_RelBlockY, a_RelBlockZ))
-	{
-		if (!AreCoordsSimulated(a_RelBlockX, a_RelBlockY, a_RelBlockZ, true))
-		{
-			if ((MetaData & 0x4) == 0)
-			{
-				m_Chunk->SetMeta(a_RelBlockX, a_RelBlockY, a_RelBlockZ, MetaData | 0x4);
-				m_Chunk->BroadcastSoundParticleEffect(1003, BlockX, a_RelBlockY, BlockZ, 0);
-			}
-			SetPlayerToggleableBlockAsSimulated(a_RelBlockX, a_RelBlockY, a_RelBlockZ, true);
-		}
-	}
-	else
-	{
-		if (!AreCoordsSimulated(a_RelBlockX, a_RelBlockY, a_RelBlockZ, false))
-		{
-			if ((MetaData & 0x4) != 0)
-			{
-				m_Chunk->SetMeta(a_RelBlockX, a_RelBlockY, a_RelBlockZ, MetaData & ~0x04);
-				m_Chunk->BroadcastSoundParticleEffect(1003, BlockX, a_RelBlockY, BlockZ, 0);
-			}
-			SetPlayerToggleableBlockAsSimulated(a_RelBlockX, a_RelBlockY, a_RelBlockZ, false);
-		}
-	}
-}
-
-
-
-
-
-void cIncrementalRedstoneSimulator::HandleRedstoneButton(int a_RelBlockX, int a_RelBlockY, int a_RelBlockZ)
-{
-	NIBBLETYPE Meta = m_Chunk->GetMeta(a_RelBlockX, a_RelBlockY, a_RelBlockZ);
-	if (IsButtonOn(Meta))
-	{
-		SetAllDirsAsPowered(a_RelBlockX, a_RelBlockY, a_RelBlockZ);
-		
-		eBlockFace Dir = cBlockButtonHandler::BlockMetaDataToBlockFace(Meta);
-		Dir = ReverseBlockFace(Dir);
-		SetDirectionLinkedPowered(a_RelBlockX, a_RelBlockY, a_RelBlockZ, Dir);
-	}
-}
-
-
-
-
-
-void cIncrementalRedstoneSimulator::HandleRedstoneWire(int a_RelBlockX, int a_RelBlockY, int a_RelBlockZ)
-{
-	static const struct  // Define which directions the wire can receive power from
-	{
-		int x, y, z;
-	} gCrossCoords[] =
-	{
-		{ 1, 0,  0}, /* Wires on same level start */
-		{-1, 0,  0},
-		{ 0, 0,  1},
-		{ 0, 0, -1}, /* Wires on same level stop */
-		{ 1, 1,  0}, /* Wires one higher, surrounding self start */
-		{-1, 1,  0},
-		{ 0, 1,  1},
-		{ 0, 1, -1}, /* Wires one higher, surrounding self stop */
-		{ 1, -1,  0}, /* Wires one lower, surrounding self start */
-		{-1, -1,  0},
-		{ 0, -1,  1},
-		{ 0, -1, -1}, /* Wires one lower, surrounding self stop */
-	} ;
-
-	static const struct  // Define which directions the wire will check for repeater prescence
-	{
-		int x, y, z;
-	} gSideCoords[] =
-	{
-		{ 1, 0, 0 },
-		{-1, 0, 0 },
-		{ 0, 0, 1 },
-		{ 0, 0, -1 },
-		{ 0, 1, 0 },
-	};
-
-	// Check to see if directly beside a power source
-	unsigned char MyPower;
-	if (!IsWirePowered(a_RelBlockX, a_RelBlockY, a_RelBlockZ, MyPower))
-	{
-		int BlockX = (m_Chunk->GetPosX() * cChunkDef::Width) + a_RelBlockX;
-		int BlockZ = (m_Chunk->GetPosZ() * cChunkDef::Width) + a_RelBlockZ;
-		m_Chunk->SetMeta(a_RelBlockX, a_RelBlockY, a_RelBlockZ, 0);
-		m_World.WakeUpSimulators(BlockX, a_RelBlockY, BlockZ);
-		return;
-	}
-	
-	m_Chunk->SetMeta(a_RelBlockX, a_RelBlockY, a_RelBlockZ, MyPower);
-
-	if (MyPower < 1)
-	{
-		return;
-	}
-
-	MyPower--;
-
-	for (size_t i = 0; i < ARRAYCOUNT(gCrossCoords); i++)  // Loop through all directions to transfer or receive power
-	{
-		if ((i >= 4) && (i <= 7))  // If we are currently checking for wire surrounding ourself one block above...
-		{
-			BLOCKTYPE Type = 0;
-			if (a_RelBlockY + 1 >= cChunkDef::Height)
-			{
-				continue;
-			}
-			if (!m_Chunk->UnboundedRelGetBlockType(a_RelBlockX, a_RelBlockY + 1, a_RelBlockZ, Type))
-			{
-				continue;
-			}
-			if (cBlockInfo::IsSolid(Type))  // If there is something solid above us (wire cut off)...
-			{
-				continue;  // We don't receive power from that wire
-			}
-		}
-		else if ((i >= 8) && (i <= 11))  // See above, but this is for wire below us
-		{
-			BLOCKTYPE Type = 0;
-			if (!m_Chunk->UnboundedRelGetBlockType(a_RelBlockX + gCrossCoords[i].x, a_RelBlockY, a_RelBlockZ + gCrossCoords[i].z, Type))
-			{
-				continue;
-			}
-			if (cBlockInfo::IsSolid(Type))
-			{
-				continue;
-			}
-		}
-
-		BLOCKTYPE Type = 0;
-		if (!m_Chunk->UnboundedRelGetBlockType(a_RelBlockX + gCrossCoords[i].x, a_RelBlockY + gCrossCoords[i].y, a_RelBlockZ + gCrossCoords[i].z, Type))
-		{
-			continue;
-		}
-		if (Type == E_BLOCK_REDSTONE_WIRE)
-		{
-			SetBlockPowered(a_RelBlockX + gCrossCoords[i].x, a_RelBlockY + gCrossCoords[i].y, a_RelBlockZ + gCrossCoords[i].z, a_RelBlockX, a_RelBlockY, a_RelBlockZ, MyPower);
-		}
-	}
-
-	for (size_t i = 0; i < ARRAYCOUNT(gSideCoords); i++)  // Look for repeaters immediately surrounding self and try to power them
-	{
-		BLOCKTYPE Type = 0;
-		if (!m_Chunk->UnboundedRelGetBlockType(a_RelBlockX + gSideCoords[i].x, a_RelBlockY + gSideCoords[i].y, a_RelBlockZ + gSideCoords[i].z, Type))
-		{
-			continue;
-		}
-		if (Type == E_BLOCK_REDSTONE_REPEATER_OFF)
-		{
-			SetBlockPowered(a_RelBlockX + gSideCoords[i].x, a_RelBlockY + gSideCoords[i].y, a_RelBlockZ + gSideCoords[i].z, a_RelBlockX, a_RelBlockY, a_RelBlockZ, MyPower);
-		}
-	}
-
-	// Wire still powered, power blocks beneath
-	SetBlockPowered(a_RelBlockX, a_RelBlockY - 1, a_RelBlockZ, a_RelBlockX, a_RelBlockY, a_RelBlockZ, MyPower);
-	SetDirectionLinkedPowered(a_RelBlockX, a_RelBlockY, a_RelBlockZ, BLOCK_FACE_YM, MyPower);
-
-	switch (GetWireDirection(a_RelBlockX, a_RelBlockY, a_RelBlockZ))
-	{
-		case REDSTONE_NONE:
-		{
-			SetBlockPowered(a_RelBlockX + 1, a_RelBlockY, a_RelBlockZ, a_RelBlockX, a_RelBlockY, a_RelBlockZ, MyPower);
-			SetBlockPowered(a_RelBlockX - 1, a_RelBlockY, a_RelBlockZ, a_RelBlockX, a_RelBlockY, a_RelBlockZ, MyPower);
-			SetBlockPowered(a_RelBlockX, a_RelBlockY, a_RelBlockZ + 1, a_RelBlockX, a_RelBlockY, a_RelBlockZ, MyPower);
-			SetBlockPowered(a_RelBlockX, a_RelBlockY, a_RelBlockZ - 1, a_RelBlockX, a_RelBlockY, a_RelBlockZ, MyPower);
-
-			SetDirectionLinkedPowered(a_RelBlockX, a_RelBlockY, a_RelBlockZ, BLOCK_FACE_XM, MyPower);
-			SetDirectionLinkedPowered(a_RelBlockX, a_RelBlockY, a_RelBlockZ, BLOCK_FACE_XP, MyPower);
-			SetDirectionLinkedPowered(a_RelBlockX, a_RelBlockY, a_RelBlockZ, BLOCK_FACE_ZM, MyPower);
-			SetDirectionLinkedPowered(a_RelBlockX, a_RelBlockY, a_RelBlockZ, BLOCK_FACE_ZP, MyPower);
-			break;
-		}
-		case REDSTONE_X_POS:
-		{
-			SetBlockPowered(a_RelBlockX + 1, a_RelBlockY, a_RelBlockZ, a_RelBlockX, a_RelBlockY, a_RelBlockZ, MyPower);
-			SetDirectionLinkedPowered(a_RelBlockX, a_RelBlockY, a_RelBlockZ, BLOCK_FACE_XP, MyPower);
-			break;
-		}
-		case REDSTONE_X_NEG:
-		{
-			SetBlockPowered(a_RelBlockX - 1, a_RelBlockY, a_RelBlockZ, a_RelBlockX, a_RelBlockY, a_RelBlockZ, MyPower);
-			SetDirectionLinkedPowered(a_RelBlockX, a_RelBlockY, a_RelBlockZ, BLOCK_FACE_XM, MyPower);
-			break;
-		}
-		case REDSTONE_Z_POS:
-		{
-			SetBlockPowered(a_RelBlockX, a_RelBlockY, a_RelBlockZ + 1, a_RelBlockX, a_RelBlockY, a_RelBlockZ, MyPower);
-			SetDirectionLinkedPowered(a_RelBlockX, a_RelBlockY, a_RelBlockZ, BLOCK_FACE_ZP, MyPower);
-			break;
-		}
-		case REDSTONE_Z_NEG:
-		{
-			SetBlockPowered(a_RelBlockX, a_RelBlockY, a_RelBlockZ - 1, a_RelBlockX, a_RelBlockY, a_RelBlockZ, MyPower);
-			SetDirectionLinkedPowered(a_RelBlockX, a_RelBlockY, a_RelBlockZ, BLOCK_FACE_ZM, MyPower);
-			break;
-		}
-	}
-}
-
-
-
-
-
-void cIncrementalRedstoneSimulator::HandleRedstoneRepeater(int a_RelBlockX, int a_RelBlockY, int a_RelBlockZ, BLOCKTYPE a_MyState)
-{
-	/* Repeater Orientation Mini Guide:
-	===================================
-
-	|
-	| Z Axis
-	V
-
-	X Axis ---->
-
-	Repeater directions, values from a cWorld::GetBlockMeta(a_RelBlockX, a_RelBlockY, a_RelBlockZ) lookup:
-
-	East (Right) (X+): 0x1
-	West (Left) (X-): 0x3
-	North (Up) (Z-): 0x2
-	South (Down) (Z+): 0x0
-	// TODO: Add E_META_XXX enum entries for all meta values and update project with them
-
-	Sun rises from East (X+)
-
-	*/
-
-	// Create a variable holding my meta to avoid multiple lookups.
-	NIBBLETYPE a_Meta = m_Chunk->GetMeta(a_RelBlockX, a_RelBlockY, a_RelBlockZ);
-	bool IsOn = (a_MyState == E_BLOCK_REDSTONE_REPEATER_ON);
-
-	if (!IsRepeaterLocked(a_RelBlockX, a_RelBlockY, a_RelBlockZ, a_Meta))  // If we're locked, change nothing. Otherwise:
-	{
-		bool IsSelfPowered = IsRepeaterPowered(a_RelBlockX, a_RelBlockY, a_RelBlockZ, a_Meta);
-		if (IsSelfPowered && !IsOn)  // Queue a power change if powered, but not on and not locked.
-		{
-			QueueRepeaterPowerChange(a_RelBlockX, a_RelBlockY, a_RelBlockZ, a_Meta, true);
-		}
-		else if (!IsSelfPowered && IsOn)  // Queue a power change if unpowered, on, and not locked.
-		{
-			QueueRepeaterPowerChange(a_RelBlockX, a_RelBlockY, a_RelBlockZ, a_Meta, false);
-		}
-	}
-}
-
-void cIncrementalRedstoneSimulator::HandleRedstoneRepeaterDelays()
-{
-	for (RepeatersDelayList::iterator itr = m_RepeatersDelayList->begin(); itr != m_RepeatersDelayList->end();)
-	{
-		if (itr->a_ElapsedTicks >= itr->a_DelayTicks)  // Has the elapsed ticks reached the target ticks?
-		{
-			int RelBlockX = itr->a_RelBlockPos.x;
-			int RelBlockY = itr->a_RelBlockPos.y;
-			int RelBlockZ = itr->a_RelBlockPos.z;
-			BLOCKTYPE Block;
-			NIBBLETYPE Meta;
-			m_Chunk->GetBlockTypeMeta(RelBlockX, RelBlockY, RelBlockZ, Block, Meta);
-			if (itr->ShouldPowerOn)
-			{
-				if (Block != E_BLOCK_REDSTONE_REPEATER_ON)  // For performance
-				{
-					m_Chunk->SetBlock(itr->a_RelBlockPos, E_BLOCK_REDSTONE_REPEATER_ON, Meta);
-				}
-
-				switch (Meta & 0x3)  // We only want the direction (bottom) bits
-				{
-					case 0x0:
-					{
-						SetBlockPowered(RelBlockX, RelBlockY, RelBlockZ - 1, RelBlockX, RelBlockY, RelBlockZ);
-						SetDirectionLinkedPowered(RelBlockX, RelBlockY, RelBlockZ, BLOCK_FACE_ZM);
-						break;
-					}
-					case 0x1:
-					{
-						SetBlockPowered(RelBlockX + 1, RelBlockY, RelBlockZ, RelBlockX, RelBlockY, RelBlockZ);
-						SetDirectionLinkedPowered(RelBlockX, RelBlockY, RelBlockZ, BLOCK_FACE_XP);
-						break;
-					}
-					case 0x2:
-					{
-						SetBlockPowered(RelBlockX, RelBlockY, RelBlockZ + 1, RelBlockX, RelBlockY, RelBlockZ);
-						SetDirectionLinkedPowered(RelBlockX, RelBlockY, RelBlockZ, BLOCK_FACE_ZP);
-						break;
-					}
-					case 0x3:
-					{
-						SetBlockPowered(RelBlockX - 1, RelBlockY, RelBlockZ, RelBlockX, RelBlockY, RelBlockZ);
-						SetDirectionLinkedPowered(RelBlockX, RelBlockY, RelBlockZ, BLOCK_FACE_XM);
-						break;
-					}
-				}
-			}
-			else if (Block != E_BLOCK_REDSTONE_REPEATER_OFF)
-			{
-				m_Chunk->SetBlock(RelBlockX, RelBlockY, RelBlockZ, E_BLOCK_REDSTONE_REPEATER_OFF, Meta);
-			}
-			itr = m_RepeatersDelayList->erase(itr);
-		}
-		else
-		{
-			LOGD("Incremented a repeater @ {%i %i %i} | Elapsed ticks: %i | Target delay: %i", itr->a_RelBlockPos.x, itr->a_RelBlockPos.y, itr->a_RelBlockPos.z, itr->a_ElapsedTicks, itr->a_DelayTicks);
-			itr->a_ElapsedTicks++;
-			itr++;
-		}
-	}
-}
-
-
-
-
-
-void cIncrementalRedstoneSimulator::HandlePiston(int a_RelBlockX, int a_RelBlockY, int a_RelBlockZ)
-{
-	int BlockX = (m_Chunk->GetPosX() * cChunkDef::Width) + a_RelBlockX;
-	int BlockZ = (m_Chunk->GetPosZ() * cChunkDef::Width) + a_RelBlockZ;
-
-	if (IsPistonPowered(a_RelBlockX, a_RelBlockY, a_RelBlockZ, m_Chunk->GetMeta(a_RelBlockX, a_RelBlockY, a_RelBlockZ) & 0x7))  // We only want the bottom three bits (4th controls extended-ness)
-	{
-		cBlockPistonHandler::ExtendPiston(BlockX, a_RelBlockY, BlockZ, &m_World);
-	}
-	else
-	{
-		cBlockPistonHandler::RetractPiston(BlockX, a_RelBlockY, BlockZ, &m_World);
-	}
-}
-
-
-
-
-
-void cIncrementalRedstoneSimulator::HandleDropSpenser(int a_RelBlockX, int a_RelBlockY, int a_RelBlockZ)
-{
-	class cSetPowerToDropSpenser :
-		public cRedstonePoweredCallback
-	{
-		bool m_IsPowered;
-	public:
-		cSetPowerToDropSpenser(bool a_IsPowered) : m_IsPowered(a_IsPowered) {}
-
-		virtual bool Item(cRedstonePoweredEntity * a_DropSpenser) override
-		{
-			a_DropSpenser->SetRedstonePower(m_IsPowered);
-			return false;
-		}
-	} DrSpSP (AreCoordsPowered(a_RelBlockX, a_RelBlockY, a_RelBlockZ));
-
-	int BlockX = (m_Chunk->GetPosX() * cChunkDef::Width) + a_RelBlockX;
-	int BlockZ = (m_Chunk->GetPosZ() * cChunkDef::Width) + a_RelBlockZ;
-	m_Chunk->DoWithRedstonePoweredEntityAt(BlockX, a_RelBlockY, BlockZ, DrSpSP);
-}
-
-
-
-
-
-void cIncrementalRedstoneSimulator::HandleRedstoneLamp(int a_RelBlockX, int a_RelBlockY, int a_RelBlockZ, BLOCKTYPE a_MyState)
-{
-	if (a_MyState == E_BLOCK_REDSTONE_LAMP_OFF)
-	{
-		if (AreCoordsPowered(a_RelBlockX, a_RelBlockY, a_RelBlockZ))
-		{
-			m_Chunk->SetBlock(a_RelBlockX, a_RelBlockY, a_RelBlockZ, E_BLOCK_REDSTONE_LAMP_ON, 0);
-		}
-	}
-	else
-	{
-		if (!AreCoordsPowered(a_RelBlockX, a_RelBlockY, a_RelBlockZ))
-		{
-			m_Chunk->SetBlock(a_RelBlockX, a_RelBlockY, a_RelBlockZ, E_BLOCK_REDSTONE_LAMP_OFF, 0);
-		}
-	}
-}
-
-
-
-
-
-void cIncrementalRedstoneSimulator::HandleTNT(int a_RelBlockX, int a_RelBlockY, int a_RelBlockZ)
-{
-	int BlockX = (m_Chunk->GetPosX() * cChunkDef::Width) + a_RelBlockX;
-	int BlockZ = (m_Chunk->GetPosZ() * cChunkDef::Width) + a_RelBlockZ;
-
-	if (AreCoordsPowered(a_RelBlockX, a_RelBlockY, a_RelBlockZ))
-	{
-		m_Chunk->BroadcastSoundEffect("game.tnt.primed", (double)BlockX, (double)a_RelBlockY, (double)BlockZ, 0.5f, 0.6f);
-		m_Chunk->SetBlock(a_RelBlockX, a_RelBlockY, a_RelBlockZ, E_BLOCK_AIR, 0);
-		m_World.SpawnPrimedTNT(BlockX + 0.5, a_RelBlockY + 0.5, BlockZ + 0.5);  // 80 ticks to boom
-	}
-}
-
-
-
-
-
-void cIncrementalRedstoneSimulator::HandleDoor(int a_RelBlockX, int a_RelBlockY, int a_RelBlockZ)
-{
-	int BlockX = (m_Chunk->GetPosX() * cChunkDef::Width) + a_RelBlockX;
-	int BlockZ = (m_Chunk->GetPosZ() * cChunkDef::Width) + a_RelBlockZ;
-
-	if (AreCoordsPowered(a_RelBlockX, a_RelBlockY, a_RelBlockZ))
-	{
-		if (!AreCoordsSimulated(a_RelBlockX, a_RelBlockY, a_RelBlockZ, true))
-		{
-			cChunkInterface ChunkInterface(m_World.GetChunkMap());
-			if (!cBlockDoorHandler::IsOpen(ChunkInterface, BlockX, a_RelBlockY, BlockZ))
-			{
-				cBlockDoorHandler::SetOpen(ChunkInterface, BlockX, a_RelBlockY, BlockZ, true);
-				m_Chunk->BroadcastSoundParticleEffect(1003, BlockX, a_RelBlockY, BlockZ, 0);
-			}
-			SetPlayerToggleableBlockAsSimulated(a_RelBlockX, a_RelBlockY, a_RelBlockZ, true);
-		}
-	}
-	else
-	{
-		if (!AreCoordsSimulated(a_RelBlockX, a_RelBlockY, a_RelBlockZ, false))
-		{
-			cChunkInterface ChunkInterface(m_World.GetChunkMap());
-			if (cBlockDoorHandler::IsOpen(ChunkInterface, BlockX, a_RelBlockY, BlockZ))
-			{
-				cBlockDoorHandler::SetOpen(ChunkInterface, BlockX, a_RelBlockY, BlockZ, false);
-				m_Chunk->BroadcastSoundParticleEffect(1003, BlockX, a_RelBlockY, BlockZ, 0);
-			}
-			SetPlayerToggleableBlockAsSimulated(a_RelBlockX, a_RelBlockY, a_RelBlockZ, false);
-		}
-	}
-}
-
-
-
-
-
-void cIncrementalRedstoneSimulator::HandleCommandBlock(int a_RelBlockX, int a_RelBlockY, int a_RelBlockZ)
-{
-	class cSetPowerToCommandBlock :
-		public cCommandBlockCallback
-	{
-		bool m_IsPowered;
-	public:
-		cSetPowerToCommandBlock(bool a_IsPowered) : m_IsPowered(a_IsPowered) {}
-
-		virtual bool Item(cCommandBlockEntity * a_CommandBlock) override
-		{
-			a_CommandBlock->SetRedstonePower(m_IsPowered);
-			return false;
-		}
-	} CmdBlockSP (AreCoordsPowered(a_RelBlockX, a_RelBlockY, a_RelBlockZ));
-
-	int BlockX = (m_Chunk->GetPosX() * cChunkDef::Width) + a_RelBlockX;
-	int BlockZ = (m_Chunk->GetPosZ() * cChunkDef::Width) + a_RelBlockZ;
-	m_Chunk->DoWithCommandBlockAt(BlockX, a_RelBlockY, BlockZ, CmdBlockSP);
-}
-
-
-
-
-
-void cIncrementalRedstoneSimulator::HandleRail(int a_RelBlockX, int a_RelBlockY, int a_RelBlockZ, BLOCKTYPE a_MyType)
-{
-	switch (a_MyType)
-	{
-		case E_BLOCK_DETECTOR_RAIL:
-		{
-			if ((m_Chunk->GetMeta(a_RelBlockX, a_RelBlockY, a_RelBlockZ) & 0x08) == 0x08)
-			{
-				SetAllDirsAsPowered(a_RelBlockX, a_RelBlockY, a_RelBlockZ, a_MyType);
-			}
-			break;
-		}
-		case E_BLOCK_ACTIVATOR_RAIL:
-		case E_BLOCK_POWERED_RAIL:
-		{
-			if (AreCoordsPowered(a_RelBlockX, a_RelBlockY, a_RelBlockZ))
-			{
-				m_Chunk->SetMeta(a_RelBlockX, a_RelBlockY, a_RelBlockZ, m_Chunk->GetMeta(a_RelBlockX, a_RelBlockY, a_RelBlockZ) | 0x08);
-			}
-			else
-			{
-				m_Chunk->SetMeta(a_RelBlockX, a_RelBlockY, a_RelBlockZ, m_Chunk->GetMeta(a_RelBlockX, a_RelBlockY, a_RelBlockZ) & 0x07);
-			}
-			break;
-		}
-		default: LOGD("Unhandled type of rail in %s", __FUNCTION__);
-	}
-}
-
-
-
-
-
-void cIncrementalRedstoneSimulator::HandleTrapdoor(int a_RelBlockX, int a_RelBlockY, int a_RelBlockZ)
-{
-	int BlockX = (m_Chunk->GetPosX() * cChunkDef::Width) + a_RelBlockX;
-	int BlockZ = (m_Chunk->GetPosZ() * cChunkDef::Width) + a_RelBlockZ;
-
-	if (AreCoordsPowered(a_RelBlockX, a_RelBlockY, a_RelBlockZ))
-	{
-		if (!AreCoordsSimulated(a_RelBlockX, a_RelBlockY, a_RelBlockZ, true))
-		{
-			m_World.SetTrapdoorOpen(BlockX, a_RelBlockY, BlockZ, true);
-			SetPlayerToggleableBlockAsSimulated(a_RelBlockX, a_RelBlockY, a_RelBlockZ, true);
-		}
-	}
-	else
-	{
-		if (!AreCoordsSimulated(a_RelBlockX, a_RelBlockY, a_RelBlockZ, false))
-		{
-			m_World.SetTrapdoorOpen(BlockX, a_RelBlockY, BlockZ, false);
-			SetPlayerToggleableBlockAsSimulated(a_RelBlockX, a_RelBlockY, a_RelBlockZ, false);
-		}
-	}
-}
-
-
-
-
-
-void cIncrementalRedstoneSimulator::HandleNoteBlock(int a_RelBlockX, int a_RelBlockY, int a_RelBlockZ)
-{
-	bool m_bAreCoordsPowered = AreCoordsPowered(a_RelBlockX, a_RelBlockY, a_RelBlockZ);
-
-	if (m_bAreCoordsPowered)
-	{
-		if (!AreCoordsSimulated(a_RelBlockX, a_RelBlockY, a_RelBlockZ, true))
-		{
-			class cSetPowerToNoteBlock :
-				public cRedstonePoweredCallback
-			{
-			public:
-				cSetPowerToNoteBlock() {}
-
-				virtual bool Item(cRedstonePoweredEntity * a_NoteBlock) override
-				{
-					a_NoteBlock->SetRedstonePower(true);
-					return false;
-				}
-			} NoteBlockSP;
-
-			int BlockX = (m_Chunk->GetPosX() * cChunkDef::Width) + a_RelBlockX;
-			int BlockZ = (m_Chunk->GetPosZ() * cChunkDef::Width) + a_RelBlockZ;
-			m_Chunk->DoWithRedstonePoweredEntityAt(BlockX, a_RelBlockY, BlockZ, NoteBlockSP);
-			SetPlayerToggleableBlockAsSimulated(a_RelBlockX, a_RelBlockY, a_RelBlockZ, true);
-		}
-	}
-	else
-	{
-		if (!AreCoordsSimulated(a_RelBlockX, a_RelBlockY, a_RelBlockZ, false))
-		{
-			SetPlayerToggleableBlockAsSimulated(a_RelBlockX, a_RelBlockY, a_RelBlockZ, false);
-		}
-	}
-}
-
-
-
-
-
-void cIncrementalRedstoneSimulator::HandleDaylightSensor(int a_RelBlockX, int a_RelBlockY, int a_RelBlockZ)
-{
-	int BlockX = (m_Chunk->GetPosX() * cChunkDef::Width) + a_RelBlockX, BlockZ = (m_Chunk->GetPosZ() * cChunkDef::Width) + a_RelBlockZ;
-	int ChunkX, ChunkZ;
-	cChunkDef::BlockToChunk(BlockX, BlockZ, ChunkX, ChunkZ);
-
-	if (!m_World.IsChunkLighted(ChunkX, ChunkZ))
-	{
-		m_World.QueueLightChunk(ChunkX, ChunkZ);
-	}
-	else
-	{
-		if (m_Chunk->GetTimeAlteredLight(m_World.GetBlockSkyLight(BlockX, a_RelBlockY + 1, BlockZ)) > 8)
-		{
-			SetAllDirsAsPowered(a_RelBlockX, a_RelBlockY, a_RelBlockZ);
-		}
-		else
-		{
-			WakeUp(BlockX, a_RelBlockY, BlockZ, m_Chunk);
-		}
-	}
-}
-
-
-
-
-
-void cIncrementalRedstoneSimulator::HandlePressurePlate(int a_RelBlockX, int a_RelBlockY, int a_RelBlockZ, BLOCKTYPE a_MyType)
-{
-	int BlockX = (m_Chunk->GetPosX() * cChunkDef::Width) + a_RelBlockX;
-	int BlockZ = (m_Chunk->GetPosZ() * cChunkDef::Width) + a_RelBlockZ;
-
-	switch (a_MyType)
-	{
-		case E_BLOCK_STONE_PRESSURE_PLATE:
-		{
-			// MCS feature - stone pressure plates can only be triggered by players :D
-			cPlayer * a_Player = m_World.FindClosestPlayer(Vector3f(BlockX + 0.5f, (float)a_RelBlockY, BlockZ + 0.5f), 0.5f, false);
-
-			if (a_Player != NULL)
-			{
-				m_Chunk->SetMeta(a_RelBlockX, a_RelBlockY, a_RelBlockZ, 0x1);
-				SetAllDirsAsPowered(a_RelBlockX, a_RelBlockY, a_RelBlockZ);
-				SetDirectionLinkedPowered(a_RelBlockX, a_RelBlockY, a_RelBlockZ, BLOCK_FACE_YM, a_MyType);
-			}
-			else
-			{
-				m_Chunk->SetMeta(a_RelBlockX, a_RelBlockY, a_RelBlockZ, 0x0);
-				SetSourceUnpowered(BlockX, a_RelBlockY, BlockZ, m_Chunk);
-			}
-			break;
-		}
-		case E_BLOCK_LIGHT_WEIGHTED_PRESSURE_PLATE:
-		{
-			class cPressurePlateCallback :
-				public cEntityCallback
-			{
-			public:
-				cPressurePlateCallback(int a_BlockX, int a_BlockY, int a_BlockZ) :
-					m_NumberOfEntities(0),
-					m_X(a_BlockX),
-					m_Y(a_BlockY),
-					m_Z(a_BlockZ)
-				{
-				}
-
-				virtual bool Item(cEntity * a_Entity) override
-				{
-					Vector3f EntityPos = a_Entity->GetPosition();
-					Vector3f BlockPos(m_X + 0.5f, (float)m_Y, m_Z + 0.5f);
-					double Distance = (EntityPos - BlockPos).Length();
-
-					if (Distance <= 0.5)
-					{
-						m_NumberOfEntities++;
-					}
-					return false;
-				}
-
-				bool GetPowerLevel(unsigned char & a_PowerLevel) const
-				{
-					a_PowerLevel = std::min(m_NumberOfEntities, MAX_POWER_LEVEL);
-					return (a_PowerLevel > 0);
-				}
-
-			protected:
-				int m_NumberOfEntities;
-
-				int m_X;
-				int m_Y;
-				int m_Z;
-			};
-
-			cPressurePlateCallback PressurePlateCallback(BlockX, a_RelBlockY, BlockZ);
-			m_World.ForEachEntityInChunk(m_Chunk->GetPosX(), m_Chunk->GetPosZ(), PressurePlateCallback);
-
-			unsigned char Power;
-			NIBBLETYPE Meta = m_Chunk->GetMeta(a_RelBlockX, a_RelBlockY, a_RelBlockZ);
-			if (PressurePlateCallback.GetPowerLevel(Power))
-			{
-				if (Meta == E_META_PRESSURE_PLATE_RAISED)
-				{
-					m_Chunk->BroadcastSoundEffect("random.click", (double)BlockX + 0.5, (double)a_RelBlockY + 0.1, (double)BlockZ + 0.5, 0.3F, 0.5F);
-				}
-				m_Chunk->SetMeta(a_RelBlockX, a_RelBlockY, a_RelBlockZ, E_META_PRESSURE_PLATE_DEPRESSED);
-				SetAllDirsAsPowered(a_RelBlockX, a_RelBlockY, a_RelBlockZ, Power);
-				SetDirectionLinkedPowered(a_RelBlockX, a_RelBlockY, a_RelBlockZ, BLOCK_FACE_YM, a_MyType);
-			}
-			else
-			{
-				if (Meta == E_META_PRESSURE_PLATE_DEPRESSED)
-				{
-					m_Chunk->BroadcastSoundEffect("random.click", (double)BlockX + 0.5, (double)a_RelBlockY + 0.1, (double)BlockZ + 0.5, 0.3F, 0.6F);
-				}
-				m_Chunk->SetMeta(a_RelBlockX, a_RelBlockY, a_RelBlockZ, E_META_PRESSURE_PLATE_RAISED);
-				SetSourceUnpowered(BlockX, a_RelBlockY, BlockZ, m_Chunk);
-			}
-
-			break;
-		}
-		case E_BLOCK_HEAVY_WEIGHTED_PRESSURE_PLATE:
-		{
-			class cPressurePlateCallback :
-				public cEntityCallback
-			{
-			public:
-				cPressurePlateCallback(int a_BlockX, int a_BlockY, int a_BlockZ) :
-					m_NumberOfEntities(0),
-					m_X(a_BlockX),
-					m_Y(a_BlockY),
-					m_Z(a_BlockZ)
-				{
-				}
-
-				virtual bool Item(cEntity * a_Entity) override
-				{
-					Vector3f EntityPos = a_Entity->GetPosition();
-					Vector3f BlockPos(m_X + 0.5f, (float)m_Y, m_Z + 0.5f);
-					double Distance = (EntityPos - BlockPos).Length();
-
-					if (Distance <= 0.5)
-					{
-						m_NumberOfEntities++;
-					}
-					return false;
-				}
-
-				bool GetPowerLevel(unsigned char & a_PowerLevel) const
-				{
-					a_PowerLevel = std::min((int)ceil(m_NumberOfEntities / 10.f), MAX_POWER_LEVEL);
-					return (a_PowerLevel > 0);
-				}
-
-			protected:
-				int m_NumberOfEntities;
-
-				int m_X;
-				int m_Y;
-				int m_Z;
-			};
-
-			cPressurePlateCallback PressurePlateCallback(BlockX, a_RelBlockY, BlockZ);
-			m_World.ForEachEntityInChunk(m_Chunk->GetPosX(), m_Chunk->GetPosZ(), PressurePlateCallback);
-
-			unsigned char Power;
-			NIBBLETYPE Meta = m_Chunk->GetMeta(a_RelBlockX, a_RelBlockY, a_RelBlockZ);
-			if (PressurePlateCallback.GetPowerLevel(Power))
-			{
-				if (Meta == E_META_PRESSURE_PLATE_RAISED)
-				{
-					m_Chunk->BroadcastSoundEffect("random.click", (double)BlockX + 0.5, (double)a_RelBlockY + 0.1, (double)BlockZ + 0.5, 0.3F, 0.5F);
-				}
-				m_Chunk->SetMeta(a_RelBlockX, a_RelBlockY, a_RelBlockZ, E_META_PRESSURE_PLATE_DEPRESSED);
-				SetAllDirsAsPowered(a_RelBlockX, a_RelBlockY, a_RelBlockZ, Power);
-				SetDirectionLinkedPowered(a_RelBlockX, a_RelBlockY, a_RelBlockZ, BLOCK_FACE_YM, a_MyType);
-			}
-			else
-			{
-				if (Meta == E_META_PRESSURE_PLATE_DEPRESSED)
-				{
-					m_Chunk->BroadcastSoundEffect("random.click", (double)BlockX + 0.5, (double)a_RelBlockY + 0.1, (double)BlockZ + 0.5, 0.3F, 0.6F);
-				}
-				m_Chunk->SetMeta(a_RelBlockX, a_RelBlockY, a_RelBlockZ, E_META_PRESSURE_PLATE_RAISED);
-				SetSourceUnpowered(BlockX, a_RelBlockY, BlockZ, m_Chunk);
-			}
-
-			break;
-		}
-		case E_BLOCK_WOODEN_PRESSURE_PLATE:
-		{
-			class cPressurePlateCallback :
-				public cEntityCallback
-			{
-			public:
-				cPressurePlateCallback(int a_BlockX, int a_BlockY, int a_BlockZ) :
-					m_FoundEntity(false),
-					m_X(a_BlockX),
-					m_Y(a_BlockY),
-					m_Z(a_BlockZ)
-				{
-				}
-
-				virtual bool Item(cEntity * a_Entity) override
-				{
-					Vector3f EntityPos = a_Entity->GetPosition();
-					Vector3f BlockPos(m_X + 0.5f, (float)m_Y, m_Z + 0.5f);
-					double Distance = (EntityPos - BlockPos).Length();
-
-					if (Distance <= 0.5)
-					{
-						m_FoundEntity = true;
-						return true;  // Break out, we only need to know for plates that at least one entity is on top
-					}
-					return false;
-				}
-
-				bool FoundEntity(void) const
-				{
-					return m_FoundEntity;
-				}
-
-			protected:
-				bool m_FoundEntity;
-
-				int m_X;
-				int m_Y;
-				int m_Z;
-			} ;
-
-			cPressurePlateCallback PressurePlateCallback(BlockX, a_RelBlockY, BlockZ);
-			m_World.ForEachEntityInChunk(m_Chunk->GetPosX(), m_Chunk->GetPosZ(), PressurePlateCallback);
-
-			NIBBLETYPE Meta = m_Chunk->GetMeta(a_RelBlockX, a_RelBlockY, a_RelBlockZ);
-			if (PressurePlateCallback.FoundEntity())
-			{
-				if (Meta == E_META_PRESSURE_PLATE_RAISED)
-				{
-					m_Chunk->BroadcastSoundEffect("random.click", (double)BlockX + 0.5, (double)a_RelBlockY + 0.1, (double)BlockZ + 0.5, 0.3F, 0.5F);
-				}
-				m_Chunk->SetMeta(a_RelBlockX, a_RelBlockY, a_RelBlockZ, E_META_PRESSURE_PLATE_DEPRESSED);
-				SetAllDirsAsPowered(a_RelBlockX, a_RelBlockY, a_RelBlockZ);
-				SetDirectionLinkedPowered(a_RelBlockX, a_RelBlockY, a_RelBlockZ, BLOCK_FACE_YM, a_MyType);
-			}
-			else
-			{
-				if (Meta == E_META_PRESSURE_PLATE_DEPRESSED)
-				{
-					m_Chunk->BroadcastSoundEffect("random.click", (double)BlockX + 0.5, (double)a_RelBlockY + 0.1, (double)BlockZ + 0.5, 0.3F, 0.6F);
-				}
-				m_Chunk->SetMeta(a_RelBlockX, a_RelBlockY, a_RelBlockZ, E_META_PRESSURE_PLATE_RAISED);
-				SetSourceUnpowered(BlockX, a_RelBlockY, BlockZ, m_Chunk);
-			}
-			break;
-		}
-		default:
-		{
-			LOGD("Unimplemented pressure plate type %s in cRedstoneSimulator", ItemToFullString(a_MyType).c_str());
-			break;
-		}
-	}
-}
-
-
-
-
-
-void cIncrementalRedstoneSimulator::HandleTripwireHook(int a_RelBlockX, int a_RelBlockY, int a_RelBlockZ)
-{
-	int BlockX = m_Chunk->GetPosX() * cChunkDef::Width + a_RelBlockX;
-	int BlockZ = m_Chunk->GetPosZ() * cChunkDef::Width + a_RelBlockZ;
-	int RelX = a_RelBlockX, RelZ = a_RelBlockZ;
-	bool FoundActivated = false;
-	eBlockFace FaceToGoTowards = cBlockTripwireHookHandler::MetadataToDirection(m_Chunk->GetMeta(a_RelBlockX, a_RelBlockY, a_RelBlockZ));
-
-	for (int i = 0; i < 40; ++i)  // Tripwires can be connected up to 40 blocks
-	{
-		BLOCKTYPE Type;
-		NIBBLETYPE Meta;
-
-		AddFaceDirection(RelX, a_RelBlockY, RelZ, FaceToGoTowards);
-		m_Chunk->UnboundedRelGetBlock(RelX, a_RelBlockY, RelZ, Type, Meta);
-
-		if (Type == E_BLOCK_TRIPWIRE)
-		{
-			if (Meta == 0x1)
-			{
-				FoundActivated = true;
-			}
-		}
-		else if (Type == E_BLOCK_TRIPWIRE_HOOK)
-		{
-			if (ReverseBlockFace(cBlockTripwireHookHandler::MetadataToDirection(Meta)) == FaceToGoTowards)
-			{
-				// Other hook facing in opposite direction - circuit completed!
-				break;
-			}
-			else
-			{
-				// Tripwire hook not connected at all, AND away all the power state bits
-				m_Chunk->SetMeta(a_RelBlockX, a_RelBlockY, a_RelBlockZ, m_Chunk->GetMeta(a_RelBlockX, a_RelBlockY, a_RelBlockZ) & 0x3);
-				SetSourceUnpowered(BlockX, a_RelBlockY, BlockZ, m_Chunk);
-				return;
-			}
-		}
-		else
-		{
-			// Tripwire hook not connected at all, AND away all the power state bits
-			m_Chunk->SetMeta(a_RelBlockX, a_RelBlockY, a_RelBlockZ, m_Chunk->GetMeta(a_RelBlockX, a_RelBlockY, a_RelBlockZ) & 0x3);
-			SetSourceUnpowered(BlockX, a_RelBlockY, BlockZ, m_Chunk);
-			return;
-		}
-	}
-
-	if (FoundActivated)
-	{
-		// Connected and activated, set the 3rd and 4th highest bits
-		m_Chunk->SetMeta(a_RelBlockX, a_RelBlockY, a_RelBlockZ, m_Chunk->GetMeta(a_RelBlockX, a_RelBlockY, a_RelBlockZ) | 0xC);
-		SetAllDirsAsPowered(a_RelBlockX, a_RelBlockY, a_RelBlockZ);
-	}
-	else
-	{
-		// Connected but not activated, AND away the highest bit
-		m_Chunk->SetMeta(a_RelBlockX, a_RelBlockY, a_RelBlockZ, (m_Chunk->GetMeta(a_RelBlockX, a_RelBlockY, a_RelBlockZ) & 0x7) | 0x4);
-		SetSourceUnpowered(BlockX, a_RelBlockY, BlockZ, m_Chunk);
-	}
-}
-
-
-
-
-
-void cIncrementalRedstoneSimulator::HandleTrappedChest(int a_RelBlockX, int a_RelBlockY, int a_RelBlockZ)
-{
-	class cGetTrappedChestPlayers :
-		public cChestCallback
-	{
-	public:
-		cGetTrappedChestPlayers(void) :
-			m_NumberOfPlayers(0)
-		{
-		}
-
-		virtual bool Item(cChestEntity * a_Chest) override
-		{
-			ASSERT(a_Chest->GetBlockType() == E_BLOCK_TRAPPED_CHEST);
-			m_NumberOfPlayers = a_Chest->GetNumberOfPlayers();
-			return (m_NumberOfPlayers <= 0);
-		}
-
-		unsigned char GetPowerLevel(void) const
-		{
-			return std::min(m_NumberOfPlayers, MAX_POWER_LEVEL);
-		}
-
-	private:
-		int m_NumberOfPlayers;
-
-	} GTCP;
-
-	int BlockX = m_Chunk->GetPosX() * cChunkDef::Width + a_RelBlockX;
-	int BlockZ = m_Chunk->GetPosZ() * cChunkDef::Width + a_RelBlockZ;
-	if (m_Chunk->DoWithChestAt(BlockX, a_RelBlockY, BlockZ, GTCP))
-	{
-		SetAllDirsAsPowered(a_RelBlockX, a_RelBlockY, a_RelBlockZ, GTCP.GetPowerLevel());
-	}
-	else
-	{
-		SetSourceUnpowered(BlockX, a_RelBlockY, BlockZ, m_Chunk);
-	}
-}
-
-
-
-
-
-void cIncrementalRedstoneSimulator::HandleTripwire(int a_RelBlockX, int a_RelBlockY, int a_RelBlockZ)
-{
-	int BlockX = m_Chunk->GetPosX() * cChunkDef::Width + a_RelBlockX;
-	int BlockZ = m_Chunk->GetPosZ() * cChunkDef::Width + a_RelBlockZ;
-
-	class cTripwireCallback :
-		public cEntityCallback
-	{
-	public:
-		cTripwireCallback(int a_BlockX, int a_BlockY, int a_BlockZ) :
-			m_FoundEntity(false),
-			m_X(a_BlockX),
-			m_Y(a_BlockY),
-			m_Z(a_BlockZ)
-		{
-		}
-
-		virtual bool Item(cEntity * a_Entity) override
-		{
-			cBoundingBox bbWire(m_X, m_X + 1, m_Y, m_Y + 0.1, m_Z, m_Z + 1);
-			cBoundingBox bbEntity(a_Entity->GetPosition(), a_Entity->GetWidth() / 2, a_Entity->GetHeight());
-
-			if (bbEntity.DoesIntersect(bbWire))
-			{
-				m_FoundEntity = true;
-				return true;  // One entity is sufficient to trigger the wire
-			}
-			return false;
-		}
-
-		bool FoundEntity(void) const
-		{
-			return m_FoundEntity;
-		}
-
-	protected:
-		bool m_FoundEntity;
-
-		int m_X;
-		int m_Y;
-		int m_Z;
-	};
-
-	cTripwireCallback TripwireCallback(BlockX, a_RelBlockY, BlockZ);
-	m_World.ForEachEntityInChunk(m_Chunk->GetPosX(), m_Chunk->GetPosZ(), TripwireCallback);
-
-	if (TripwireCallback.FoundEntity())
-	{
-		m_Chunk->SetMeta(a_RelBlockX, a_RelBlockY, a_RelBlockZ, 0x1);
-	}
-	else
-	{
-		m_Chunk->SetMeta(a_RelBlockX, a_RelBlockY, a_RelBlockZ, 0x0);
-	}
-}
-
-
-
-
-
-bool cIncrementalRedstoneSimulator::AreCoordsDirectlyPowered(int a_RelBlockX, int a_RelBlockY, int a_RelBlockZ, cChunk * a_Chunk)
-=======
 cRedstoneSimulator<cChunk, cWorld> * MakeIncrementalRedstoneSimulator(cWorld & a_World)
->>>>>>> ad5d0eda
 {
 	return new cIncrementalRedstoneSimulator<cChunk, cWorld, GetHandlerCompileTime, cChestEntity>(a_World);
 }
