
#include "Globals.h"  // NOTE: MSVC stupidness requires this to be the same across all modules

#include "IncrementalRedstoneSimulator.h"
#include "../BlockEntities/DropSpenserEntity.h"
#include "../BlockEntities/NoteEntity.h"
#include "../BlockEntities/CommandBlockEntity.h"
#include "../Entities/TNTEntity.h"
#include "../Entities/Pickup.h"
#include "../Blocks/BlockTorch.h"
#include "../Blocks/BlockDoor.h"
#include "../Blocks/BlockButton.h"
#include "../Blocks/BlockLever.h"
#include "../Piston.h"



	

cIncrementalRedstoneSimulator::cIncrementalRedstoneSimulator(cWorld & a_World)
	: super(a_World)
{
}





cIncrementalRedstoneSimulator::~cIncrementalRedstoneSimulator()
{
}





void cIncrementalRedstoneSimulator::RedstoneAddBlock(int a_BlockX, int a_BlockY, int a_BlockZ, cChunk * a_Chunk, cChunk * a_OtherChunk)
{
	if ((a_Chunk == NULL) || !a_Chunk->IsValid())
	{
		return;
	}
	else if ((a_BlockY < 0) || (a_BlockY > cChunkDef::Height))
	{
		return;
	}

	// We may be called with coordinates in a chunk that is not the first chunk parameter
	// In that case, the actual chunk (which the coordinates are in), will be passed as the second parameter
	// Use that Chunk pointer to get a relative position

	int RelX = 0;
	int RelZ = 0;	
	BLOCKTYPE Block;
	NIBBLETYPE Meta;

	if (a_OtherChunk != NULL)
	{
		RelX = a_BlockX - a_OtherChunk->GetPosX() * cChunkDef::Width;
		RelZ = a_BlockZ - a_OtherChunk->GetPosZ() * cChunkDef::Width;
		a_OtherChunk->GetBlockTypeMeta(RelX, a_BlockY, RelZ, Block, Meta);
	}
	else
	{
		RelX = a_BlockX - a_Chunk->GetPosX() * cChunkDef::Width;
		RelZ = a_BlockZ - a_Chunk->GetPosZ() * cChunkDef::Width;
		a_Chunk->GetBlockTypeMeta(RelX, a_BlockY, RelZ, Block, Meta);
	}

	// Every time a block is changed (AddBlock called), we want to go through all lists and check to see if the coordiantes stored within are still valid
	// Checking only when a block is changed, as opposed to every tick, also improves performance

	PoweredBlocksList * PoweredBlocks = a_Chunk->GetRedstoneSimulatorPoweredBlocksList();
	for (PoweredBlocksList::iterator itr = PoweredBlocks->begin(); itr != PoweredBlocks->end();)
	{
		if (!itr->a_SourcePos.Equals(Vector3i(a_BlockX, a_BlockY, a_BlockZ)))
		{
			++itr;
			continue;
		}

		if (!IsPotentialSource(Block))
		{
			LOGD("cIncrementalRedstoneSimulator: Erased block @ {%i, %i, %i} from powered blocks list as it no longer connected to a source", itr->a_BlockPos.x, itr->a_BlockPos.y, itr->a_BlockPos.z);
			itr = PoweredBlocks->erase(itr);
			continue;
		}
		else if (
			// Changeable sources
			((Block == E_BLOCK_REDSTONE_WIRE) && (Meta == 0)) ||
			((Block == E_BLOCK_LEVER) && !IsLeverOn(Meta)) ||
			((Block == E_BLOCK_DETECTOR_RAIL) && (Meta & 0x08) == 0) ||
			(((Block == E_BLOCK_STONE_BUTTON) || (Block == E_BLOCK_WOODEN_BUTTON)) && (!IsButtonOn(Meta))) ||
			(((Block == E_BLOCK_STONE_PRESSURE_PLATE) || (Block == E_BLOCK_WOODEN_PRESSURE_PLATE)) && (Meta == 0)) ||
			(((Block == E_BLOCK_LIGHT_WEIGHTED_PRESSURE_PLATE) || (Block == E_BLOCK_HEAVY_WEIGHTED_PRESSURE_PLATE)) && (Meta == 0))
			)
		{
			LOGD("cIncrementalRedstoneSimulator: Erased block @ {%i, %i, %i} from powered blocks list due to present/past metadata mismatch", itr->a_BlockPos.x, itr->a_BlockPos.y, itr->a_BlockPos.z);
			itr = PoweredBlocks->erase(itr);
			continue;
		}
		++itr;
	}

	LinkedBlocksList * LinkedPoweredBlocks = a_Chunk->GetRedstoneSimulatorLinkedBlocksList();
	// We loop through all values (insteading of breaking out at the first) to make sure everything is gone, as there can be multiple SourceBlock entries for one AddBlock coordinate
	for (LinkedBlocksList::iterator itr = LinkedPoweredBlocks->begin(); itr != LinkedPoweredBlocks->end();)
	{
		if (itr->a_SourcePos.Equals(Vector3i(a_BlockX, a_BlockY, a_BlockZ)))
		{
			if (!IsPotentialSource(Block))
			{
				LOGD("cIncrementalRedstoneSimulator: Erased block @ {%i, %i, %i} from linked powered blocks list as it is no longer connected to a source", itr->a_BlockPos.x, itr->a_BlockPos.y, itr->a_BlockPos.z);
				itr = LinkedPoweredBlocks->erase(itr);
				continue;
			}
			else if (
				// Things that can send power through a block but which depends on meta
				((Block == E_BLOCK_REDSTONE_WIRE) && (Meta == 0)) ||
				((Block == E_BLOCK_LEVER) && !IsLeverOn(Meta)) ||
				(((Block == E_BLOCK_STONE_BUTTON) || (Block == E_BLOCK_WOODEN_BUTTON)) && (!IsButtonOn(Meta))) ||
				(((Block == E_BLOCK_STONE_PRESSURE_PLATE) || (Block == E_BLOCK_WOODEN_PRESSURE_PLATE)) && (Meta == 0)) ||
				(((Block == E_BLOCK_LIGHT_WEIGHTED_PRESSURE_PLATE) || (Block == E_BLOCK_HEAVY_WEIGHTED_PRESSURE_PLATE)) && (Meta == 0))
				)
			{
				LOGD("cIncrementalRedstoneSimulator: Erased block @ {%i, %i, %i} from linked powered blocks list due to present/past metadata mismatch", itr->a_BlockPos.x, itr->a_BlockPos.y, itr->a_BlockPos.z);
				itr = LinkedPoweredBlocks->erase(itr);
				continue;
			}
		}
		else if (itr->a_MiddlePos.Equals(Vector3i(a_BlockX, a_BlockY, a_BlockZ)))
		{
			if (!IsViableMiddleBlock(Block))
			{
				LOGD("cIncrementalRedstoneSimulator: Erased block @ {%i, %i, %i} from linked powered blocks list as it is no longer powered through a valid middle block", itr->a_BlockPos.x, itr->a_BlockPos.y, itr->a_BlockPos.z);
				itr = LinkedPoweredBlocks->erase(itr);
				continue;
			}
		}
		++itr;
	}

	SimulatedPlayerToggleableList * SimulatedPlayerToggleableBlocks = a_Chunk->GetRedstoneSimulatorSimulatedPlayerToggleableList();
	for (SimulatedPlayerToggleableList::iterator itr = SimulatedPlayerToggleableBlocks->begin(); itr != SimulatedPlayerToggleableBlocks->end(); ++itr)
	{
		if (!itr->a_RelBlockPos.Equals(Vector3i(RelX, a_BlockY, RelZ)))
		{
			continue;
		}

		if (!IsAllowedBlock(Block))
		{
			LOGD("cIncrementalRedstoneSimulator: Erased block @ {%i, %i, %i} from toggleable simulated list as it is no longer redstone", itr->a_RelBlockPos.x, itr->a_RelBlockPos.y, itr->a_RelBlockPos.z);
			SimulatedPlayerToggleableBlocks->erase(itr);
			break;
		}
	}

	RepeatersDelayList * RepeatersDelayList = a_Chunk->GetRedstoneSimulatorRepeatersDelayList();
	for (RepeatersDelayList::iterator itr = RepeatersDelayList->begin(); itr != RepeatersDelayList->end(); ++itr)
	{
		if (!itr->a_RelBlockPos.Equals(Vector3i(RelX, a_BlockY, RelZ)))
		{
			continue;
		}

		if ((Block != E_BLOCK_REDSTONE_REPEATER_ON) && (Block != E_BLOCK_REDSTONE_REPEATER_OFF))
		{
			RepeatersDelayList->erase(itr);
			break;
		}
	}

	if (a_OtherChunk != NULL)
	{
		// DO NOT touch our chunk's data structure if we are being called with coordinates from another chunk - this one caused me massive grief :P
		return;
	}

	cRedstoneSimulatorChunkData * RedstoneSimulatorChunkData = a_Chunk->GetRedstoneSimulatorData();
	for (cRedstoneSimulatorChunkData::iterator itr = RedstoneSimulatorChunkData->begin(); itr != RedstoneSimulatorChunkData->end(); ++itr)
	{
		if ((itr->x == RelX) && (itr->y == a_BlockY) && (itr->z == RelZ)) // We are at an entry matching the current (changed) block
		{
			if (!IsAllowedBlock(Block))
			{
				itr->DataTwo = true; // The new blocktype is not redstone; it must be queued to be removed from this list
			}
			else
			{
				itr->Data = Block; // Update block information
			}
			return;
		}
	}

	if (!IsAllowedBlock(Block))
	{
		return;
	}

	RedstoneSimulatorChunkData->push_back(cCoordWithBlockAndBool(RelX, a_BlockY, RelZ, Block, false));
}





void cIncrementalRedstoneSimulator::SimulateChunk(float a_Dt, int a_ChunkX, int a_ChunkZ, cChunk * a_Chunk)
{
	// We still attempt to simulate all blocks in the chunk every tick, because of outside influence that needs to be taken into account
	// For example, repeaters need to be ticked, pressure plates checked for entities, daylight sensor checked for light changes, etc.
	// The easiest way to make this more efficient is probably just to reduce code within the handlers that put too much strain on server, like getting or setting blocks
	// A marking dirty system might be a TODO for later on, perhaps

	m_RedstoneSimulatorChunkData = a_Chunk->GetRedstoneSimulatorData();
	if (m_RedstoneSimulatorChunkData->empty())
	{
		return;
	}

	m_PoweredBlocks = a_Chunk->GetRedstoneSimulatorPoweredBlocksList();
	m_RepeatersDelayList = a_Chunk->GetRedstoneSimulatorRepeatersDelayList();
	m_SimulatedPlayerToggleableBlocks = a_Chunk->GetRedstoneSimulatorSimulatedPlayerToggleableList();
	m_LinkedPoweredBlocks = a_Chunk->GetRedstoneSimulatorLinkedBlocksList();
	m_Chunk = a_Chunk;

	for (cRedstoneSimulatorChunkData::iterator dataitr = m_RedstoneSimulatorChunkData->begin(); dataitr != m_RedstoneSimulatorChunkData->end();)
	{
		if (dataitr->DataTwo)
		{
			dataitr = m_RedstoneSimulatorChunkData->erase(dataitr);
			continue;
		}

		switch (dataitr->Data)
		{
			case E_BLOCK_BLOCK_OF_REDSTONE:     HandleRedstoneBlock(dataitr->x, dataitr->y, dataitr->z);	break;
			case E_BLOCK_LEVER:                 HandleRedstoneLever(dataitr->x, dataitr->y, dataitr->z);	break;
			case E_BLOCK_FENCE_GATE:            HandleFenceGate(dataitr->x, dataitr->y, dataitr->z);      break;
			case E_BLOCK_TNT:                   HandleTNT(dataitr->x, dataitr->y, dataitr->z);            break;
			case E_BLOCK_TRAPDOOR:              HandleTrapdoor(dataitr->x, dataitr->y, dataitr->z);       break;
			case E_BLOCK_REDSTONE_WIRE:         HandleRedstoneWire(dataitr->x, dataitr->y, dataitr->z);	break;
			case E_BLOCK_NOTE_BLOCK:            HandleNoteBlock(dataitr->x, dataitr->y, dataitr->z);      break;
			case E_BLOCK_DAYLIGHT_SENSOR:       HandleDaylightSensor(dataitr->x, dataitr->y, dataitr->z); break;
			case E_BLOCK_COMMAND_BLOCK:         HandleCommandBlock(dataitr->x, dataitr->y, dataitr->z);   break;

			case E_BLOCK_REDSTONE_TORCH_OFF:
			case E_BLOCK_REDSTONE_TORCH_ON:
			{
				HandleRedstoneTorch(dataitr->x, dataitr->y, dataitr->z, dataitr->Data);
				break;
			}
			case E_BLOCK_STONE_BUTTON:
			case E_BLOCK_WOODEN_BUTTON:
			{
				HandleRedstoneButton(dataitr->x, dataitr->y, dataitr->z);
				break;
			}
			case E_BLOCK_REDSTONE_REPEATER_OFF:
			case E_BLOCK_REDSTONE_REPEATER_ON:
			{
				HandleRedstoneRepeater(dataitr->x, dataitr->y, dataitr->z, dataitr->Data);
				break;
			}
			case E_BLOCK_PISTON:
			case E_BLOCK_STICKY_PISTON:
			{
				HandlePiston(dataitr->x, dataitr->y, dataitr->z);
				break;
			}
			case E_BLOCK_REDSTONE_LAMP_OFF:
			case E_BLOCK_REDSTONE_LAMP_ON:
			{
				HandleRedstoneLamp(dataitr->x, dataitr->y, dataitr->z, dataitr->Data);
				break;
			}
			case E_BLOCK_DISPENSER:
			case E_BLOCK_DROPPER:
			{
				HandleDropSpenser(dataitr->x, dataitr->y, dataitr->z);
				break;
			}
			case E_BLOCK_WOODEN_DOOR:
			case E_BLOCK_IRON_DOOR:
			{
				HandleDoor(dataitr->x, dataitr->y, dataitr->z);
				break;
			}
			case E_BLOCK_ACTIVATOR_RAIL:
			case E_BLOCK_DETECTOR_RAIL:
			case E_BLOCK_POWERED_RAIL:
			{
				HandleRail(dataitr->x, dataitr->y, dataitr->z, dataitr->Data);
				break;
			}
			case E_BLOCK_WOODEN_PRESSURE_PLATE:
			case E_BLOCK_STONE_PRESSURE_PLATE:
			case E_BLOCK_LIGHT_WEIGHTED_PRESSURE_PLATE:
			case E_BLOCK_HEAVY_WEIGHTED_PRESSURE_PLATE:
			{
				HandlePressurePlate(dataitr->x, dataitr->y, dataitr->z, dataitr->Data);
				break;
			}
			default: LOGD("Unhandled block (!) or unimplemented redstone block: %s", ItemToString(dataitr->Data).c_str()); break;
		}
		++dataitr;
	}
}




void cIncrementalRedstoneSimulator::WakeUp(int a_BlockX, int a_BlockY, int a_BlockZ, cChunk * a_Chunk)
{
	if (
		((a_BlockX % cChunkDef::Width) <= 1) ||
		((a_BlockX % cChunkDef::Width) >= 14) ||
		((a_BlockZ % cChunkDef::Width) <= 1) ||
		((a_BlockZ % cChunkDef::Width) >= 14)
		) // Are we on a chunk boundary? +- 2 because of LinkedPowered blocks
	{
		// On a chunk boundary, alert all four sides (i.e. at least one neighbouring chunk)
		AddBlock(a_BlockX, a_BlockY, a_BlockZ, a_Chunk);

		// Pass the original coordinates, because when adding things to our simulator lists, we get the chunk that they are in, and therefore any updates need to preseve their position
		// RedstoneAddBlock to pass both the neighbouring chunk and the chunk which the coordiantes are in and +- 2 in GetNeighbour() to accomodate for LinkedPowered blocks being 2 away from chunk boundaries
		RedstoneAddBlock(a_BlockX, a_BlockY, a_BlockZ, a_Chunk->GetNeighborChunk(a_BlockX - 2, a_BlockZ), a_Chunk);
		RedstoneAddBlock(a_BlockX, a_BlockY, a_BlockZ, a_Chunk->GetNeighborChunk(a_BlockX + 2, a_BlockZ), a_Chunk);
		RedstoneAddBlock(a_BlockX, a_BlockY, a_BlockZ, a_Chunk->GetNeighborChunk(a_BlockX, a_BlockZ - 2), a_Chunk);
		RedstoneAddBlock(a_BlockX, a_BlockY, a_BlockZ, a_Chunk->GetNeighborChunk(a_BlockX, a_BlockZ + 2), a_Chunk);

		return;
	}

	// Not on boundary, just alert this chunk for speed
	AddBlock(a_BlockX, a_BlockY, a_BlockZ, a_Chunk);
}





void cIncrementalRedstoneSimulator::HandleRedstoneTorch(int a_RelBlockX, int a_RelBlockY, int a_RelBlockZ, BLOCKTYPE a_MyState)
{
	static const struct // Define which directions the torch can power
	{
		int x, y, z;
	} gCrossCoords[] =
	{
		{ 1, 0,  0},
		{-1, 0,  0},
		{ 0, 0,  1},
		{ 0, 0, -1},
		{ 0, 1,  0},
	} ;

	if (a_MyState == E_BLOCK_REDSTONE_TORCH_ON)
	{
		// Check if the block the torch is on is powered		
		int X = a_RelBlockX; int Y = a_RelBlockY; int Z = a_RelBlockZ;
		AddFaceDirection(X, Y, Z, cBlockTorchHandler::MetaDataToDirection(m_Chunk->GetMeta(a_RelBlockX, a_RelBlockY, a_RelBlockZ)), true); // Inverse true to get the block torch is on

		if (AreCoordsDirectlyPowered(X, Y, Z))
		{
			// There was a match, torch goes off
			m_Chunk->SetBlock(a_RelBlockX, a_RelBlockY, a_RelBlockZ, E_BLOCK_REDSTONE_TORCH_OFF, m_Chunk->GetMeta(a_RelBlockX, a_RelBlockY, a_RelBlockZ));
			return;
		}

		// Torch still on, make all 4(X, Z) + 1(Y) sides powered
		for (size_t i = 0; i < ARRAYCOUNT(gCrossCoords); i++)
		{
			BLOCKTYPE Type = 0;
			if (!m_Chunk->UnboundedRelGetBlockType(a_RelBlockX + gCrossCoords[i].x, a_RelBlockY + gCrossCoords[i].y, a_RelBlockZ + gCrossCoords[i].z, Type))
			{
				continue;
			}
			if (i + 1 < ARRAYCOUNT(gCrossCoords)) // Sides of torch, not top (top is last)
			{
				if (
					((IsMechanism(Type)) || (Type == E_BLOCK_REDSTONE_WIRE)) && // Is it a mechanism or wire? Not block/other torch etc.
					(!Vector3i(a_RelBlockX + gCrossCoords[i].x, a_RelBlockY + gCrossCoords[i].y, a_RelBlockZ + gCrossCoords[i].z).Equals(Vector3i(X, Y, Z))) // CAN'T power block is that it is on
					)
				{
					SetBlockPowered(a_RelBlockX + gCrossCoords[i].x, a_RelBlockY + gCrossCoords[i].y, a_RelBlockZ + gCrossCoords[i].z, a_RelBlockX, a_RelBlockY, a_RelBlockZ);
				}
			}
			else
			{
				// Top side, power whatever is there, including blocks
				SetBlockPowered(a_RelBlockX + gCrossCoords[i].x, a_RelBlockY + gCrossCoords[i].y, a_RelBlockZ + gCrossCoords[i].z, a_RelBlockX, a_RelBlockY, a_RelBlockZ);
				// Power all blocks surrounding block above torch
				SetDirectionLinkedPowered(a_RelBlockX, a_RelBlockY, a_RelBlockZ, BLOCK_FACE_YP);
			}
		}

		if (m_Chunk->GetMeta(a_RelBlockX, a_RelBlockY, a_RelBlockZ) != 0x5) // Is torch standing on ground? If NOT (i.e. on wall), power block beneath
		{
			BLOCKTYPE Type = m_Chunk->GetBlock(a_RelBlockX, a_RelBlockY - 1, a_RelBlockZ);

			if ((IsMechanism(Type)) || (Type == E_BLOCK_REDSTONE_WIRE)) // Still can't make a normal block powered though!
			{
				SetBlockPowered(a_RelBlockX, a_RelBlockY - 1, a_RelBlockZ, a_RelBlockX, a_RelBlockY, a_RelBlockZ);
			}
		}
	}
	else
	{
		// Check if the block the torch is on is powered		
		int X = a_RelBlockX; int Y = a_RelBlockY; int Z = a_RelBlockZ;
		AddFaceDirection(X, Y, Z, cBlockTorchHandler::MetaDataToDirection(m_Chunk->GetMeta(a_RelBlockX, a_RelBlockY, a_RelBlockZ)), true); // Inverse true to get the block torch is on

		// See if off state torch can be turned on again
		if (AreCoordsDirectlyPowered(X, Y, Z))
		{
			return; // Something matches, torch still powered
		}

		// Block torch on not powered, can be turned on again!
		m_Chunk->SetBlock(a_RelBlockX, a_RelBlockY, a_RelBlockZ, E_BLOCK_REDSTONE_TORCH_ON, m_Chunk->GetMeta(a_RelBlockX, a_RelBlockY, a_RelBlockZ));
	}
}





void cIncrementalRedstoneSimulator::HandleRedstoneBlock(int a_RelBlockX, int a_RelBlockY, int a_RelBlockZ)
{
	SetAllDirsAsPowered(a_RelBlockX, a_RelBlockY, a_RelBlockZ);
	SetBlockPowered(a_RelBlockX, a_RelBlockY, a_RelBlockZ, a_RelBlockX, a_RelBlockY, a_RelBlockZ); // Set self as powered
}





void cIncrementalRedstoneSimulator::HandleRedstoneLever(int a_RelBlockX, int a_RelBlockY, int a_RelBlockZ)
{
	NIBBLETYPE Meta = m_Chunk->GetMeta(a_RelBlockX, a_RelBlockY, a_RelBlockZ);
	if (IsLeverOn(Meta))
	{
		SetAllDirsAsPowered(a_RelBlockX, a_RelBlockY, a_RelBlockZ);
		SetDirectionLinkedPowered(a_RelBlockX, a_RelBlockY, a_RelBlockZ, cBlockLeverHandler::BlockMetaDataToBlockFace(Meta));
	}
}





void cIncrementalRedstoneSimulator::HandleFenceGate(int a_RelBlockX, int a_RelBlockY, int a_RelBlockZ)
{
	int BlockX = (m_Chunk->GetPosX() * cChunkDef::Width) + a_RelBlockX;
	int BlockZ = (m_Chunk->GetPosZ() * cChunkDef::Width) + a_RelBlockZ;
	cChunkInterface ChunkInterface(m_World.GetChunkMap());
	NIBBLETYPE MetaData = ChunkInterface.GetBlockMeta(a_RelBlockX, a_RelBlockY, a_RelBlockZ);

	if (AreCoordsPowered(a_RelBlockX, a_RelBlockY, a_RelBlockZ))
	{
		if (!AreCoordsSimulated(a_RelBlockX, a_RelBlockY, a_RelBlockZ, true))
		{
			m_Chunk->SetMeta(a_RelBlockX, a_RelBlockY, a_RelBlockZ, MetaData | 0x4);
			m_Chunk->BroadcastSoundParticleEffect(1003, BlockX, a_RelBlockY, BlockZ, 0);
			SetPlayerToggleableBlockAsSimulated(a_RelBlockX, a_RelBlockY, a_RelBlockZ, true);
		}
	}
	else
	{
		if (!AreCoordsSimulated(a_RelBlockX, a_RelBlockY, a_RelBlockZ, false))
		{
			m_Chunk->SetMeta(a_RelBlockX, a_RelBlockY, a_RelBlockZ, MetaData & 0xFFFFFFFB);
			m_Chunk->BroadcastSoundParticleEffect(1003, BlockX, a_RelBlockY, BlockZ, 0);
			SetPlayerToggleableBlockAsSimulated(a_RelBlockX, a_RelBlockY, a_RelBlockZ, false);
		}
	}
}





void cIncrementalRedstoneSimulator::HandleRedstoneButton(int a_RelBlockX, int a_RelBlockY, int a_RelBlockZ)
{
	NIBBLETYPE Meta = m_Chunk->GetMeta(a_RelBlockX, a_RelBlockY, a_RelBlockZ);
	if (IsButtonOn(Meta))
	{
		SetAllDirsAsPowered(a_RelBlockX, a_RelBlockY, a_RelBlockZ);
		SetDirectionLinkedPowered(a_RelBlockX, a_RelBlockY, a_RelBlockZ, cBlockButtonHandler::BlockMetaDataToBlockFace(Meta));
	}
}





void cIncrementalRedstoneSimulator::HandleRedstoneWire(int a_RelBlockX, int a_RelBlockY, int a_RelBlockZ)
{
	static const struct // Define which directions the wire can receive power from
	{
		int x, y, z;
	} gCrossCoords[] =
	{
		{ 1, 0,  0}, /* Wires on same level start */
		{-1, 0,  0},
		{ 0, 0,  1},
		{ 0, 0, -1}, /* Wires on same level stop */
		{ 1, 1,  0}, /* Wires one higher, surrounding self start */
		{-1, 1,  0},
		{ 0, 1,  1},
		{ 0, 1, -1}, /* Wires one higher, surrounding self stop */
		{ 1,-1,  0}, /* Wires one lower, surrounding self start */
		{-1,-1,  0},
		{ 0,-1,  1},
		{ 0,-1, -1}, /* Wires one lower, surrounding self stop */
	} ;

	static const struct // Define which directions the wire will check for repeater prescence
	{
		int x, y, z;
	} gSideCoords[] =
	{
		{ 1, 0, 0 },
		{-1, 0, 0 },
		{ 0, 0, 1 },
		{ 0, 0,-1 },
		{ 0, 1, 0 },
	};

	// Check to see if directly beside a power source
	unsigned char MyPower;
	if (!IsWirePowered(a_RelBlockX, a_RelBlockY, a_RelBlockZ, MyPower))
	{
		int BlockX = (m_Chunk->GetPosX() * cChunkDef::Width) + a_RelBlockX;
		int BlockZ = (m_Chunk->GetPosZ() * cChunkDef::Width) + a_RelBlockZ;
		m_Chunk->SetMeta(a_RelBlockX, a_RelBlockY, a_RelBlockZ, 0);
		m_World.WakeUpSimulators(BlockX, a_RelBlockY, BlockZ);
		return;
	}
	
	m_Chunk->SetMeta(a_RelBlockX, a_RelBlockY, a_RelBlockZ, MyPower);

	if (MyPower < 1)
	{
		return;
	}

	MyPower--;

	for (size_t i = 0; i < ARRAYCOUNT(gCrossCoords); i++) // Loop through all directions to transfer or receive power
	{
		if ((i >= 4) && (i <= 7)) // If we are currently checking for wire surrounding ourself one block above...
		{
			BLOCKTYPE Type = 0;
			if (a_RelBlockY + 1 >= cChunkDef::Height)
			{
				continue;
			}
			if (!m_Chunk->UnboundedRelGetBlockType(a_RelBlockX, a_RelBlockY + 1, a_RelBlockZ, Type))
			{
				continue;
			}
			if (cBlockInfo::IsSolid(Type)) // If there is something solid above us (wire cut off)...
			{
				continue; // We don't receive power from that wire
			}
		}
		else if ((i >= 8) && (i <= 11)) // See above, but this is for wire below us
		{
			BLOCKTYPE Type = 0;
			if (a_RelBlockY - 1 < 0)
			{
				continue;
			}
			if (!m_Chunk->UnboundedRelGetBlockType(a_RelBlockX, a_RelBlockY - 1, a_RelBlockZ, Type))
			{
				continue;
			}
			if (cBlockInfo::IsSolid(Type))
			{
				continue;
			}
		}

		BLOCKTYPE Type = 0;
		if (!m_Chunk->UnboundedRelGetBlockType(a_RelBlockX + gCrossCoords[i].x, a_RelBlockY + gCrossCoords[i].y, a_RelBlockZ + gCrossCoords[i].z, Type))
		{
			continue;
		}
		if (Type == E_BLOCK_REDSTONE_WIRE)
		{
			SetBlockPowered(a_RelBlockX + gCrossCoords[i].x, a_RelBlockY + gCrossCoords[i].y, a_RelBlockZ + gCrossCoords[i].z, a_RelBlockX, a_RelBlockY, a_RelBlockZ, MyPower);
		}
	}

	for (size_t i = 0; i < ARRAYCOUNT(gSideCoords); i++) // Look for repeaters immediately surrounding self and try to power them
	{
		BLOCKTYPE Type = 0;
		if (!m_Chunk->UnboundedRelGetBlockType(a_RelBlockX + gSideCoords[i].x, a_RelBlockY + gSideCoords[i].y, a_RelBlockZ + gSideCoords[i].z, Type))
		{
			continue;
		}
		if (Type == E_BLOCK_REDSTONE_REPEATER_OFF)
		{
			SetBlockPowered(a_RelBlockX + gSideCoords[i].x, a_RelBlockY + gSideCoords[i].y, a_RelBlockZ + gSideCoords[i].z, a_RelBlockX, a_RelBlockY, a_RelBlockZ, MyPower);
		}
	}

	// Wire still powered, power blocks beneath
	SetBlockPowered(a_RelBlockX, a_RelBlockY - 1, a_RelBlockZ, a_RelBlockX, a_RelBlockY, a_RelBlockZ, MyPower);
	SetDirectionLinkedPowered(a_RelBlockX, a_RelBlockY, a_RelBlockZ, BLOCK_FACE_YM, MyPower);

	switch (GetWireDirection(a_RelBlockX, a_RelBlockY, a_RelBlockZ))
	{
		case REDSTONE_NONE:
		{
			SetBlockPowered(a_RelBlockX + 1, a_RelBlockY, a_RelBlockZ, a_RelBlockX, a_RelBlockY, a_RelBlockZ, MyPower);
			SetBlockPowered(a_RelBlockX - 1, a_RelBlockY, a_RelBlockZ, a_RelBlockX, a_RelBlockY, a_RelBlockZ, MyPower);
			SetBlockPowered(a_RelBlockX, a_RelBlockY, a_RelBlockZ + 1, a_RelBlockX, a_RelBlockY, a_RelBlockZ, MyPower);
			SetBlockPowered(a_RelBlockX, a_RelBlockY, a_RelBlockZ - 1, a_RelBlockX, a_RelBlockY, a_RelBlockZ, MyPower);

			SetDirectionLinkedPowered(a_RelBlockX, a_RelBlockY, a_RelBlockZ, BLOCK_FACE_XM, MyPower);
			SetDirectionLinkedPowered(a_RelBlockX, a_RelBlockY, a_RelBlockZ, BLOCK_FACE_XP, MyPower);
			SetDirectionLinkedPowered(a_RelBlockX, a_RelBlockY, a_RelBlockZ, BLOCK_FACE_ZM, MyPower);
			SetDirectionLinkedPowered(a_RelBlockX, a_RelBlockY, a_RelBlockZ, BLOCK_FACE_ZP, MyPower);
			break;
		}
		case REDSTONE_X_POS:
		{
			SetBlockPowered(a_RelBlockX + 1, a_RelBlockY, a_RelBlockZ, a_RelBlockX, a_RelBlockY, a_RelBlockZ, MyPower);
			SetDirectionLinkedPowered(a_RelBlockX, a_RelBlockY, a_RelBlockZ, BLOCK_FACE_XP, MyPower);
			break;
		}
		case REDSTONE_X_NEG:
		{
			SetBlockPowered(a_RelBlockX - 1, a_RelBlockY, a_RelBlockZ, a_RelBlockX, a_RelBlockY, a_RelBlockZ, MyPower);
			SetDirectionLinkedPowered(a_RelBlockX, a_RelBlockY, a_RelBlockZ, BLOCK_FACE_XM, MyPower);
			break;
		}
		case REDSTONE_Z_POS:
		{
			SetBlockPowered(a_RelBlockX, a_RelBlockY, a_RelBlockZ + 1, a_RelBlockX, a_RelBlockY, a_RelBlockZ, MyPower);
			SetDirectionLinkedPowered(a_RelBlockX, a_RelBlockY, a_RelBlockZ, BLOCK_FACE_ZP, MyPower);
			break;
		}
		case REDSTONE_Z_NEG:
		{
			SetBlockPowered(a_RelBlockX, a_RelBlockY, a_RelBlockZ - 1, a_RelBlockX, a_RelBlockY, a_RelBlockZ, MyPower);
			SetDirectionLinkedPowered(a_RelBlockX, a_RelBlockY, a_RelBlockZ, BLOCK_FACE_ZM, MyPower);
			break;
		}
	}
}





void cIncrementalRedstoneSimulator::HandleRedstoneRepeater(int a_RelBlockX, int a_RelBlockY, int a_RelBlockZ, BLOCKTYPE a_MyState)
{
	/* Repeater Orientation Mini Guide:
	===================================

	|
	| Z Axis
	V

	X Axis ---->

	Repeater directions, values from a cWorld::GetBlockMeta(a_RelBlockX , a_RelBlockY, a_RelBlockZ) lookup:

	East (Right) (X+): 0x1
	West (Left) (X-): 0x3
	North (Up) (Z-): 0x2
	South (Down) (Z+): 0x0
	// TODO: Add E_META_XXX enum entries for all meta values and update project with them

	Sun rises from East (X+)

	*/

	// Create a variable holding my meta to avoid multiple lookups.
	NIBBLETYPE a_Meta = m_Chunk->GetMeta(a_RelBlockX, a_RelBlockY, a_RelBlockZ);
	bool IsOn = (a_MyState == E_BLOCK_REDSTONE_REPEATER_ON);
    	
	if (!IsRepeaterLocked(a_RelBlockX, a_RelBlockY, a_RelBlockZ, a_Meta)) // If we're locked, change nothing. Otherwise:
	{
		bool IsSelfPowered = IsRepeaterPowered(a_RelBlockX, a_RelBlockY, a_RelBlockZ, a_Meta);
		if (IsSelfPowered && !IsOn) // Queue a power change if powered, but not on and not locked.
		{
			QueueRepeaterPowerChange(a_RelBlockX, a_RelBlockY, a_RelBlockZ, a_Meta, true);
		}
		else if (!IsSelfPowered && IsOn) // Queue a power change if unpowered, on, and not locked.
		{
			QueueRepeaterPowerChange(a_RelBlockX, a_RelBlockY, a_RelBlockZ, a_Meta, false);
		}
	}

	for (RepeatersDelayList::iterator itr = m_RepeatersDelayList->begin(); itr != m_RepeatersDelayList->end(); ++itr)
	{
		if (!itr->a_RelBlockPos.Equals(Vector3i(a_RelBlockX, a_RelBlockY, a_RelBlockZ)))
		{
			continue;
		}

		if (itr->a_ElapsedTicks >= itr->a_DelayTicks) // Has the elapsed ticks reached the target ticks?
		{
			if (itr->ShouldPowerOn)
			{
				if (!IsOn)
				{
					m_Chunk->SetBlock(a_RelBlockX, a_RelBlockY, a_RelBlockZ, E_BLOCK_REDSTONE_REPEATER_ON, a_Meta); // For performance
				}

				switch (a_Meta & 0x3) // We only want the direction (bottom) bits
				{
					case 0x0:
					{
						SetBlockPowered(a_RelBlockX, a_RelBlockY, a_RelBlockZ - 1, a_RelBlockX, a_RelBlockY, a_RelBlockZ);
						SetDirectionLinkedPowered(a_RelBlockX, a_RelBlockY, a_RelBlockZ, BLOCK_FACE_ZM);
						break;
					}
					case 0x1:
					{
						SetBlockPowered(a_RelBlockX + 1, a_RelBlockY, a_RelBlockZ, a_RelBlockX, a_RelBlockY, a_RelBlockZ);
						SetDirectionLinkedPowered(a_RelBlockX, a_RelBlockY, a_RelBlockZ, BLOCK_FACE_XP);
						break;
					}
					case 0x2:
					{
						SetBlockPowered(a_RelBlockX, a_RelBlockY, a_RelBlockZ + 1, a_RelBlockX, a_RelBlockY, a_RelBlockZ);
						SetDirectionLinkedPowered(a_RelBlockX, a_RelBlockY, a_RelBlockZ, BLOCK_FACE_ZP);
						break;
					}
					case 0x3:
					{
						SetBlockPowered(a_RelBlockX - 1, a_RelBlockY, a_RelBlockZ, a_RelBlockX, a_RelBlockY, a_RelBlockZ);
						SetDirectionLinkedPowered(a_RelBlockX, a_RelBlockY, a_RelBlockZ, BLOCK_FACE_XM);
						break;
					}
				}

				// Removal of the data entry will be handled in SimChunk - we still want to continue trying to power blocks, even if our delay time has reached
				// Otherwise, the power state of blocks in front won't update after we have powered on
				return;
			}
			else
			{
				if (IsOn)
				{
					m_Chunk->SetBlock(a_RelBlockX, a_RelBlockY, a_RelBlockZ, E_BLOCK_REDSTONE_REPEATER_OFF, a_Meta);
				}
				m_RepeatersDelayList->erase(itr); // We can remove off repeaters which don't need further updating
				return;
			}
		}
		else
		{
			// Apparently, incrementing ticks only works reliably here, and not in SimChunk;
			// With a world with lots of redstone, the repeaters simply do not delay
			// I am confounded to say why. Perhaps optimisation failure.
			LOGD("Incremented a repeater @ {%i %i %i} | Elapsed ticks: %i | Target delay: %i", itr->a_RelBlockPos.x, itr->a_RelBlockPos.y, itr->a_RelBlockPos.z, itr->a_ElapsedTicks, itr->a_DelayTicks);
			itr->a_ElapsedTicks++;
		}
	}
}





void cIncrementalRedstoneSimulator::HandlePiston(int a_RelBlockX, int a_RelBlockY, int a_RelBlockZ)
{	
	cPiston Piston(&m_World);
	int BlockX = (m_Chunk->GetPosX() * cChunkDef::Width) + a_RelBlockX;
	int BlockZ = (m_Chunk->GetPosZ() * cChunkDef::Width) + a_RelBlockZ;

	if (IsPistonPowered(a_RelBlockX, a_RelBlockY, a_RelBlockZ, m_Chunk->GetMeta(a_RelBlockX, a_RelBlockY, a_RelBlockZ) & 0x7)) // We only want the bottom three bits (4th controls extended-ness)
	{
		Piston.ExtendPiston(BlockX, a_RelBlockY, BlockZ);
	}
	else
	{
		Piston.RetractPiston(BlockX, a_RelBlockY, BlockZ);
	}
}





void cIncrementalRedstoneSimulator::HandleDropSpenser(int a_RelBlockX, int a_RelBlockY, int a_RelBlockZ)
{
	class cSetPowerToDropSpenser :
		public cDropSpenserCallback
	{
		bool m_IsPowered;
	public:
		cSetPowerToDropSpenser(bool a_IsPowered) : m_IsPowered(a_IsPowered) {}
				
		virtual bool Item(cDropSpenserEntity * a_DropSpenser) override
		{
			a_DropSpenser->SetRedstonePower(m_IsPowered);
			return false;
		}
	} DrSpSP (AreCoordsPowered(a_RelBlockX, a_RelBlockY, a_RelBlockZ));

	int BlockX = (m_Chunk->GetPosX() * cChunkDef::Width) + a_RelBlockX;
	int BlockZ = (m_Chunk->GetPosZ() * cChunkDef::Width) + a_RelBlockZ;
	m_Chunk->DoWithDropSpenserAt(BlockX, a_RelBlockY, BlockZ, DrSpSP);
}





void cIncrementalRedstoneSimulator::HandleRedstoneLamp(int a_RelBlockX, int a_RelBlockY, int a_RelBlockZ, BLOCKTYPE a_MyState)
{
	if (a_MyState == E_BLOCK_REDSTONE_LAMP_OFF)
	{
		if (AreCoordsPowered(a_RelBlockX, a_RelBlockY, a_RelBlockZ))
		{
			m_Chunk->SetBlock(a_RelBlockX, a_RelBlockY, a_RelBlockZ, E_BLOCK_REDSTONE_LAMP_ON, 0);
		}
	}
	else
	{
		if (!AreCoordsPowered(a_RelBlockX, a_RelBlockY, a_RelBlockZ))
		{
			m_Chunk->SetBlock(a_RelBlockX, a_RelBlockY, a_RelBlockZ, E_BLOCK_REDSTONE_LAMP_OFF, 0);
		}
	}
}





void cIncrementalRedstoneSimulator::HandleTNT(int a_RelBlockX, int a_RelBlockY, int a_RelBlockZ)
{
	int BlockX = (m_Chunk->GetPosX() * cChunkDef::Width) + a_RelBlockX;
	int BlockZ = (m_Chunk->GetPosZ() * cChunkDef::Width) + a_RelBlockZ;

	if (AreCoordsPowered(a_RelBlockX, a_RelBlockY, a_RelBlockZ))
	{
		m_Chunk->BroadcastSoundEffect("game.tnt.primed", BlockX * 8, a_RelBlockY * 8, BlockZ * 8, 0.5f, 0.6f);
		m_Chunk->SetBlock(a_RelBlockX, a_RelBlockY, a_RelBlockZ, E_BLOCK_AIR, 0);
		m_World.SpawnPrimedTNT(BlockX + 0.5, a_RelBlockY + 0.5, BlockZ + 0.5);  // 80 ticks to boom
	}
}





void cIncrementalRedstoneSimulator::HandleDoor(int a_RelBlockX, int a_RelBlockY, int a_RelBlockZ)
{
	int BlockX = (m_Chunk->GetPosX() * cChunkDef::Width) + a_RelBlockX;
	int BlockZ = (m_Chunk->GetPosZ() * cChunkDef::Width) + a_RelBlockZ;

	if (AreCoordsPowered(a_RelBlockX, a_RelBlockY, a_RelBlockZ))
	{
		if (!AreCoordsSimulated(a_RelBlockX, a_RelBlockY, a_RelBlockZ, true))
		{
			cChunkInterface ChunkInterface(m_World.GetChunkMap());
			cBlockDoorHandler::ChangeDoor(ChunkInterface, a_RelBlockX, a_RelBlockY, a_RelBlockZ);
			m_Chunk->BroadcastSoundParticleEffect(1003, BlockX, a_RelBlockY, BlockZ, 0);
			SetPlayerToggleableBlockAsSimulated(a_RelBlockX, a_RelBlockY, a_RelBlockZ, true);
		}
	}
	else
	{
		if (!AreCoordsSimulated(a_RelBlockX, a_RelBlockY, a_RelBlockZ, false))
		{
			cChunkInterface ChunkInterface(m_World.GetChunkMap());
			cBlockDoorHandler::ChangeDoor(ChunkInterface, a_RelBlockX, a_RelBlockY, a_RelBlockZ);
			m_Chunk->BroadcastSoundParticleEffect(1003, BlockX, a_RelBlockY, BlockZ, 0);
			SetPlayerToggleableBlockAsSimulated(a_RelBlockX, a_RelBlockY, a_RelBlockZ, false);
		}
	}
}





void cIncrementalRedstoneSimulator::HandleCommandBlock(int a_RelBlockX, int a_RelBlockY, int a_RelBlockZ)
{
	class cSetPowerToCommandBlock :
		public cCommandBlockCallback
	{
		bool m_IsPowered;
	public:
		cSetPowerToCommandBlock(bool a_IsPowered) : m_IsPowered(a_IsPowered) {}
				
		virtual bool Item(cCommandBlockEntity * a_CommandBlock) override
		{
			a_CommandBlock->SetRedstonePower(m_IsPowered);
			return false;
		}
	} CmdBlockSP (AreCoordsPowered(a_RelBlockX, a_RelBlockY, a_RelBlockZ));

	int BlockX = (m_Chunk->GetPosX() * cChunkDef::Width) + a_RelBlockX;
	int BlockZ = (m_Chunk->GetPosZ() * cChunkDef::Width) + a_RelBlockZ;
	m_Chunk->DoWithCommandBlockAt(BlockX, a_RelBlockY, BlockZ, CmdBlockSP);
}





void cIncrementalRedstoneSimulator::HandleRail(int a_RelBlockX, int a_RelBlockY, int a_RelBlockZ, BLOCKTYPE a_MyType)
{
	switch (a_MyType)
	{
		case E_BLOCK_DETECTOR_RAIL:
		{
			if ((m_Chunk->GetMeta(a_RelBlockX, a_RelBlockY, a_RelBlockZ) & 0x08) == 0x08)
			{
				SetAllDirsAsPowered(a_RelBlockX, a_RelBlockY, a_RelBlockZ, a_MyType);
			}
			break;
		}
		case E_BLOCK_ACTIVATOR_RAIL:
		case E_BLOCK_POWERED_RAIL:
		{
			if (AreCoordsPowered(a_RelBlockX, a_RelBlockY, a_RelBlockZ))
			{
				m_Chunk->SetMeta(a_RelBlockX, a_RelBlockY, a_RelBlockZ, m_Chunk->GetMeta(a_RelBlockX, a_RelBlockY, a_RelBlockZ) | 0x08);
			}
			else
			{
				m_Chunk->SetMeta(a_RelBlockX, a_RelBlockY, a_RelBlockZ, m_Chunk->GetMeta(a_RelBlockX, a_RelBlockY, a_RelBlockZ) & 0x07);
			}
			break;
		}
		default: LOGD("Unhandled type of rail in %s", __FUNCTION__);
	}
}





void cIncrementalRedstoneSimulator::HandleTrapdoor(int a_RelBlockX, int a_RelBlockY, int a_RelBlockZ)
{
	int BlockX = (m_Chunk->GetPosX() * cChunkDef::Width) + a_RelBlockX;
	int BlockZ = (m_Chunk->GetPosZ() * cChunkDef::Width) + a_RelBlockZ;

	if (AreCoordsPowered(a_RelBlockX, a_RelBlockY, a_RelBlockZ))
	{
		if (!AreCoordsSimulated(a_RelBlockX, a_RelBlockY, a_RelBlockZ, true))
		{
			m_World.SetTrapdoorOpen(BlockX, a_RelBlockY, BlockZ, true);
			SetPlayerToggleableBlockAsSimulated(a_RelBlockX, a_RelBlockY, a_RelBlockZ, true);
		}
	}
	else
	{
		if (!AreCoordsSimulated(a_RelBlockX, a_RelBlockY, a_RelBlockZ, false))
		{
			m_World.SetTrapdoorOpen(BlockX, a_RelBlockY, BlockZ, false);
			SetPlayerToggleableBlockAsSimulated(a_RelBlockX, a_RelBlockY, a_RelBlockZ, false);
		}
	}
}





void cIncrementalRedstoneSimulator::HandleNoteBlock(int a_RelBlockX, int a_RelBlockY, int a_RelBlockZ)
{
	bool m_bAreCoordsPowered = AreCoordsPowered(a_RelBlockX, a_RelBlockY, a_RelBlockZ);

	if (m_bAreCoordsPowered)
	{
		if (!AreCoordsSimulated(a_RelBlockX, a_RelBlockY, a_RelBlockZ, true))
		{
			class cSetPowerToNoteBlock :
				public cNoteBlockCallback
			{
				bool m_IsPowered;
			public:
				cSetPowerToNoteBlock(bool a_IsPowered) : m_IsPowered(a_IsPowered) {}

				virtual bool Item(cNoteEntity * a_NoteBlock) override
				{
					if (m_IsPowered)
					{
						a_NoteBlock->MakeSound();
					}
					return false;
				}
			} NoteBlockSP(m_bAreCoordsPowered);

			int BlockX = (m_Chunk->GetPosX() * cChunkDef::Width) + a_RelBlockX;
			int BlockZ = (m_Chunk->GetPosZ() * cChunkDef::Width) + a_RelBlockZ;
			m_Chunk->DoWithNoteBlockAt(BlockX, a_RelBlockY, BlockZ, NoteBlockSP);
			SetPlayerToggleableBlockAsSimulated(a_RelBlockX, a_RelBlockY, a_RelBlockZ, true);
		}
	}
	else
	{
		if (!AreCoordsSimulated(a_RelBlockX, a_RelBlockY, a_RelBlockZ, false))
		{
			SetPlayerToggleableBlockAsSimulated(a_RelBlockX, a_RelBlockY, a_RelBlockZ, false);
		}
	}
}





void cIncrementalRedstoneSimulator::HandleDaylightSensor(int a_RelBlockX, int a_RelBlockY, int a_RelBlockZ)
{
	int a_ChunkX, a_ChunkZ;
	cChunkDef::BlockToChunk(a_RelBlockX, a_RelBlockZ, a_ChunkX, a_ChunkZ);

	if (!m_World.IsChunkLighted(a_ChunkX, a_ChunkZ))
	{
		m_World.QueueLightChunk(a_ChunkX, a_ChunkZ);
	}
	else
	{
		int BlockX = (m_Chunk->GetPosX() * cChunkDef::Width) + a_RelBlockX;
		int BlockZ = (m_Chunk->GetPosZ() * cChunkDef::Width) + a_RelBlockZ;
		NIBBLETYPE SkyLight = m_Chunk->GetTimeAlteredLight(m_World.GetBlockSkyLight(BlockX, a_RelBlockY + 1, BlockZ));
		if (SkyLight > 8)
		{
			SetAllDirsAsPowered(a_RelBlockX, a_RelBlockY, a_RelBlockZ);
		}
	}
}





void cIncrementalRedstoneSimulator::HandlePressurePlate(int a_RelBlockX, int a_RelBlockY, int a_RelBlockZ, BLOCKTYPE a_MyType)
{
	int BlockX = (m_Chunk->GetPosX() * cChunkDef::Width) + a_RelBlockX;
	int BlockZ = (m_Chunk->GetPosZ() * cChunkDef::Width) + a_RelBlockZ;

	switch (a_MyType)
	{
		case E_BLOCK_STONE_PRESSURE_PLATE:
		{
			// MCS feature - stone pressure plates can only be triggered by players :D
<<<<<<< HEAD
			cPlayer * a_Player = m_World.FindClosestPlayer(Vector3f(BlockX + 0.5f, (float)a_RelBlockY, BlockZ + 0.5f), 0.5f, false);

			if (a_Player != NULL)
			{
				m_Chunk->SetMeta(a_RelBlockX, a_RelBlockY, a_RelBlockZ, 0x1);
				SetAllDirsAsPowered(a_RelBlockX, a_RelBlockY, a_RelBlockZ);
=======
			cPlayer * a_Player = m_World.FindClosestPlayer(Vector3f(a_BlockX + 0.5f, (float)a_BlockY, a_BlockZ + 0.5f), 0.7f, false);

			if (a_Player != NULL)
			{
				m_World.SetBlockMeta(a_BlockX, a_BlockY, a_BlockZ, 0x1);
				SetAllDirsAsPowered(a_BlockX, a_BlockY, a_BlockZ, E_BLOCK_STONE_PRESSURE_PLATE);
				SetDirectionLinkedPowered(a_BlockX, a_BlockY, a_BlockZ, BLOCK_FACE_YM, a_MyType);
>>>>>>> bcd8f727
			}
			else
			{
				m_Chunk->SetMeta(a_RelBlockX, a_RelBlockY, a_RelBlockZ, 0x0);
				m_World.WakeUpSimulators(BlockX, a_RelBlockY, BlockZ);
			}
			break;
		}
		case E_BLOCK_LIGHT_WEIGHTED_PRESSURE_PLATE:
		{
			class cPressurePlateCallback :
				public cEntityCallback
			{
			public:
				cPressurePlateCallback(int a_BlockX, int a_BlockY, int a_BlockZ) :
					m_NumberOfEntities(0),
					m_X(a_BlockX),
					m_Y(a_BlockY),
					m_Z(a_BlockZ)
				{
				}

				virtual bool Item(cEntity * a_Entity) override
				{
					Vector3f EntityPos = a_Entity->GetPosition();
					Vector3f BlockPos(m_X + 0.5f, (float)m_Y, m_Z + 0.5f);
					double Distance = (EntityPos - BlockPos).Length();

					if (Distance <= 0.7)
					{
						m_NumberOfEntities++;
					}
					return false;
				}

				bool GetPowerLevel(unsigned char & a_PowerLevel) const
				{
					a_PowerLevel = std::min(m_NumberOfEntities, MAX_POWER_LEVEL);
					return (a_PowerLevel > 0);
				}

			protected:
				int m_NumberOfEntities;

				int m_X;
				int m_Y;
				int m_Z;
			};

			cPressurePlateCallback PressurePlateCallback(BlockX, a_RelBlockY, BlockZ);
			m_World.ForEachEntity(PressurePlateCallback);

			unsigned char Power;
			NIBBLETYPE Meta = m_Chunk->GetMeta(a_RelBlockX, a_RelBlockY, a_RelBlockZ);
			if (PressurePlateCallback.GetPowerLevel(Power))
			{
				if (Meta == E_META_PRESSURE_PLATE_RAISED)
				{
					m_Chunk->BroadcastSoundEffect("random.click", (int)((BlockX + 0.5) * 8.0), (int)((a_RelBlockY + 0.1) * 8.0), (int)((BlockZ + 0.5) * 8.0), 0.3F, 0.5F);
				}
<<<<<<< HEAD
				m_Chunk->SetMeta(a_RelBlockX, a_RelBlockY, a_RelBlockZ, E_META_PRESSURE_PLATE_DEPRESSED);
				SetAllDirsAsPowered(a_RelBlockX, a_RelBlockY, a_RelBlockZ, Power);
=======
				m_World.SetBlockMeta(a_BlockX, a_BlockY, a_BlockZ, E_META_PRESSURE_PLATE_DEPRESSED);
				SetAllDirsAsPowered(a_BlockX, a_BlockY, a_BlockZ, a_MyType, Power);
				SetDirectionLinkedPowered(a_BlockX, a_BlockY, a_BlockZ, BLOCK_FACE_YM, a_MyType);
>>>>>>> bcd8f727
			}
			else
			{
				if (Meta == E_META_PRESSURE_PLATE_DEPRESSED)
				{
					m_Chunk->BroadcastSoundEffect("random.click", (int)((BlockX + 0.5) * 8.0), (int)((a_RelBlockY + 0.1) * 8.0), (int)((BlockZ + 0.5) * 8.0), 0.3F, 0.6F);
				}
				m_Chunk->SetMeta(a_RelBlockX, a_RelBlockY, a_RelBlockZ, E_META_PRESSURE_PLATE_RAISED);
				m_World.WakeUpSimulators(BlockX, a_RelBlockY, BlockZ);
			}

			break;
		}
		case E_BLOCK_HEAVY_WEIGHTED_PRESSURE_PLATE:
		{
			class cPressurePlateCallback :
				public cEntityCallback
			{
			public:
				cPressurePlateCallback(int a_BlockX, int a_BlockY, int a_BlockZ) :
					m_NumberOfEntities(0),
					m_X(a_BlockX),
					m_Y(a_BlockY),
					m_Z(a_BlockZ)
				{
				}

				virtual bool Item(cEntity * a_Entity) override
				{
					Vector3f EntityPos = a_Entity->GetPosition();
					Vector3f BlockPos(m_X + 0.5f, (float)m_Y, m_Z + 0.5f);
					double Distance = (EntityPos - BlockPos).Length();

					if (Distance <= 0.7)
					{
						m_NumberOfEntities++;
					}
					return false;
				}

				bool GetPowerLevel(unsigned char & a_PowerLevel) const
				{
					a_PowerLevel = std::min((int)ceil(m_NumberOfEntities / (float)10), MAX_POWER_LEVEL);
					return (a_PowerLevel > 0);
				}

			protected:
				int m_NumberOfEntities;

				int m_X;
				int m_Y;
				int m_Z;
			};

			cPressurePlateCallback PressurePlateCallback(BlockX, a_RelBlockY, BlockZ);
			m_World.ForEachEntity(PressurePlateCallback);

			unsigned char Power;
			NIBBLETYPE Meta = m_Chunk->GetMeta(a_RelBlockX, a_RelBlockY, a_RelBlockZ);
			if (PressurePlateCallback.GetPowerLevel(Power))
			{
				if (Meta == E_META_PRESSURE_PLATE_RAISED)
				{
					m_Chunk->BroadcastSoundEffect("random.click", (int)((BlockX + 0.5) * 8.0), (int)((a_RelBlockY + 0.1) * 8.0), (int)((BlockZ + 0.5) * 8.0), 0.3F, 0.5F);
				}
				m_Chunk->SetMeta(a_RelBlockX, a_RelBlockY, a_RelBlockZ, E_META_PRESSURE_PLATE_DEPRESSED);
				SetAllDirsAsPowered(a_RelBlockX, a_RelBlockY, a_RelBlockZ, Power);
			}
<<<<<<< HEAD
			else
=======
			m_World.SetBlockMeta(a_BlockX, a_BlockY, a_BlockZ, E_META_PRESSURE_PLATE_DEPRESSED);
			SetAllDirsAsPowered(a_BlockX, a_BlockY, a_BlockZ, a_MyType, Power);
			SetDirectionLinkedPowered(a_BlockX, a_BlockY, a_BlockZ, BLOCK_FACE_YM, a_MyType);
		}
		else
		{
			if (Meta == E_META_PRESSURE_PLATE_DEPRESSED)
>>>>>>> bcd8f727
			{
				if (Meta == E_META_PRESSURE_PLATE_DEPRESSED)
				{
					m_Chunk->BroadcastSoundEffect("random.click", (int)((BlockX + 0.5) * 8.0), (int)((a_RelBlockY + 0.1) * 8.0), (int)((BlockZ + 0.5) * 8.0), 0.3F, 0.6F);
				}
				m_Chunk->SetMeta(a_RelBlockX, a_RelBlockY, a_RelBlockZ, E_META_PRESSURE_PLATE_RAISED);
				m_World.WakeUpSimulators(BlockX, a_RelBlockY, BlockZ);
			}

			break;
		}
		case E_BLOCK_WOODEN_PRESSURE_PLATE:
		{
			class cPressurePlateCallback :
				public cEntityCallback
			{
			public:
				cPressurePlateCallback(int a_BlockX, int a_BlockY, int a_BlockZ) :
					m_X(a_BlockX),
					m_Y(a_BlockY),
					m_Z(a_BlockZ)
				{
				}

				virtual bool Item(cEntity * a_Entity) override
				{
					Vector3f EntityPos = a_Entity->GetPosition();
					Vector3f BlockPos(m_X + 0.5f, (float)m_Y, m_Z + 0.5f);
					double Distance = (EntityPos - BlockPos).Length();

					if (Distance <= 0.7)
					{
						m_FoundEntity = true;
						return true; // Break out, we only need to know for plates that at least one entity is on top
					}
					return false;
				}

				bool FoundEntity(void) const
				{
					return m_FoundEntity;
				}

			protected:
				bool m_FoundEntity;

				int m_X;
				int m_Y;
				int m_Z;
			} ;

			cPressurePlateCallback PressurePlateCallback(BlockX, a_RelBlockY, BlockZ);
			m_World.ForEachEntity(PressurePlateCallback);

			NIBBLETYPE Meta = m_Chunk->GetMeta(a_RelBlockX, a_RelBlockY, a_RelBlockZ);
			if (PressurePlateCallback.FoundEntity())
			{
				if (Meta == E_META_PRESSURE_PLATE_RAISED)
				{
					m_Chunk->BroadcastSoundEffect("random.click", (int)((BlockX + 0.5) * 8.0), (int)((a_RelBlockY + 0.1) * 8.0), (int)((BlockZ + 0.5) * 8.0), 0.3F, 0.5F);
				}
<<<<<<< HEAD
				m_Chunk->SetMeta(a_RelBlockX, a_RelBlockY, a_RelBlockZ, E_META_PRESSURE_PLATE_DEPRESSED);
				SetAllDirsAsPowered(a_RelBlockX, a_RelBlockY, a_RelBlockZ);
=======
				m_World.SetBlockMeta(a_BlockX, a_BlockY, a_BlockZ, E_META_PRESSURE_PLATE_DEPRESSED);
				SetAllDirsAsPowered(a_BlockX, a_BlockY, a_BlockZ, a_MyType);
				SetDirectionLinkedPowered(a_BlockX, a_BlockY, a_BlockZ, BLOCK_FACE_YM, a_MyType);
>>>>>>> bcd8f727
			}
			else
			{
				if (Meta == E_META_PRESSURE_PLATE_DEPRESSED)
				{
					m_Chunk->BroadcastSoundEffect("random.click", (int)((BlockX + 0.5) * 8.0), (int)((a_RelBlockY + 0.1) * 8.0), (int)((BlockZ + 0.5) * 8.0), 0.3F, 0.6F);
				}
				m_Chunk->SetMeta(a_RelBlockX, a_RelBlockY, a_RelBlockZ, E_META_PRESSURE_PLATE_RAISED);
				m_World.WakeUpSimulators(BlockX, a_RelBlockY, BlockZ);
			}
			break;
		}
		default:
		{
			LOGD("Unimplemented pressure plate type %s in cRedstoneSimulator", ItemToFullString(a_MyType).c_str());
			break;
		}
	}
}





bool cIncrementalRedstoneSimulator::AreCoordsDirectlyPowered(int a_RelBlockX, int a_RelBlockY, int a_RelBlockZ)
{
	int BlockX = (m_Chunk->GetPosX() * cChunkDef::Width) + a_RelBlockX;
	int BlockZ = (m_Chunk->GetPosZ() * cChunkDef::Width) + a_RelBlockZ;

	PoweredBlocksList * Powered = m_Chunk->GetNeighborChunk(BlockX, BlockZ)->GetRedstoneSimulatorPoweredBlocksList(); // Torches want to access neighbour's data when on a wall
	for (PoweredBlocksList::const_iterator itr = Powered->begin(); itr != Powered->end(); ++itr) // Check powered list
	{
		if (itr->a_BlockPos.Equals(Vector3i(BlockX, a_RelBlockY, BlockZ)))
		{
			return true;
		}
	}
	return false;	
}





bool cIncrementalRedstoneSimulator::AreCoordsLinkedPowered(int a_RelBlockX, int a_RelBlockY, int a_RelBlockZ)
{
	int BlockX = (m_Chunk->GetPosX() * cChunkDef::Width) + a_RelBlockX;
	int BlockZ = (m_Chunk->GetPosZ() * cChunkDef::Width) + a_RelBlockZ;

	for (LinkedBlocksList::const_iterator itr = m_LinkedPoweredBlocks->begin(); itr != m_LinkedPoweredBlocks->end(); ++itr) // Check linked powered list
	{
		if (itr->a_BlockPos.Equals(Vector3i(BlockX, a_RelBlockY, BlockZ)))
		{
			return true;
		}
	}
	return false;
}




// IsRepeaterPowered tests if a repeater should be powered by testing for power sources behind the repeater.
// It takes the coordinates of the repeater the the meta value.
bool cIncrementalRedstoneSimulator::IsRepeaterPowered(int a_RelBlockX, int a_RelBlockY, int a_RelBlockZ, NIBBLETYPE a_Meta)
{
	// Repeaters cannot be powered by any face except their back; verify that this is true for a source
	int BlockX = (m_Chunk->GetPosX() * cChunkDef::Width) + a_RelBlockX;
	int BlockZ = (m_Chunk->GetPosZ() * cChunkDef::Width) + a_RelBlockZ;

	for (PoweredBlocksList::const_iterator itr = m_PoweredBlocks->begin(); itr != m_PoweredBlocks->end(); ++itr)
	{
		if (!itr->a_BlockPos.Equals(Vector3i(BlockX, a_RelBlockY, BlockZ))) { continue; }

		switch (a_Meta & 0x3)
		{
			case 0x0:
			{
				// Flip the coords to check the back of the repeater
				if (itr->a_SourcePos.Equals(Vector3i(BlockX, a_RelBlockY, BlockZ + 1))) { return true; }
				break;
			}
			case 0x1:
			{
				if (itr->a_SourcePos.Equals(Vector3i(BlockX - 1, a_RelBlockY, BlockZ))) { return true; }
				break;
			}
			case 0x2:
			{
				if (itr->a_SourcePos.Equals(Vector3i(BlockX, a_RelBlockY, BlockZ - 1))) { return true; }
				break;
			}
			case 0x3:
			{
				if (itr->a_SourcePos.Equals(Vector3i(BlockX + 1, a_RelBlockY, BlockZ))) { return true; }
				break;
			}
		}
	}

	for (LinkedBlocksList::const_iterator itr = m_LinkedPoweredBlocks->begin(); itr != m_LinkedPoweredBlocks->end(); ++itr)
	{
		if (!itr->a_BlockPos.Equals(Vector3i(BlockX, a_RelBlockY, BlockZ))) { continue; }

		switch (a_Meta & 0x3)
		{
			case 0x0:
			{
				if (itr->a_MiddlePos.Equals(Vector3i(BlockX, a_RelBlockY, BlockZ + 1))) { return true; }
				break;
			}
			case 0x1:
			{
				if (itr->a_MiddlePos.Equals(Vector3i(BlockX - 1, a_RelBlockY, BlockZ))) { return true; }
				break;
			}
			case 0x2:
			{
				if (itr->a_MiddlePos.Equals(Vector3i(BlockX, a_RelBlockY, BlockZ - 1))) { return true; }
				break;
			}
			case 0x3:
			{
				if (itr->a_MiddlePos.Equals(Vector3i(BlockX + 1, a_RelBlockY, BlockZ))) { return true; }
				break;
			}
		}
	}
	return false; // Couldn't find power source behind repeater
}





bool cIncrementalRedstoneSimulator::IsRepeaterLocked(int a_RelBlockX, int a_RelBlockY, int a_RelBlockZ, NIBBLETYPE a_Meta)
{	
	switch (a_Meta & 0x3) // We only want the 'direction' part of our metadata
	{
		// If the repeater is looking up or down (If parallel to the Z axis)
		case 0x0:
		case 0x2:
		{
			// Check if eastern(right) neighbor is a powered on repeater who is facing us.
			BLOCKTYPE Block = 0;
			if (m_Chunk->UnboundedRelGetBlockType(a_RelBlockX + 1, a_RelBlockY, a_RelBlockZ, Block) && (Block == E_BLOCK_REDSTONE_REPEATER_ON)) // Is right neighbor a powered repeater?
			{
				NIBBLETYPE OtherRepeaterDir = m_Chunk->GetMeta(a_RelBlockX + 1, a_RelBlockY, a_RelBlockZ) & 0x3;
				if (OtherRepeaterDir == 0x3) { return true; } // If so, I am latched/locked.
			}

			// Check if western(left) neighbor is a powered on repeater who is facing us.
			if (m_Chunk->UnboundedRelGetBlockType(a_RelBlockX - 1, a_RelBlockY, a_RelBlockZ, Block) && (Block == E_BLOCK_REDSTONE_REPEATER_ON))
			{
				NIBBLETYPE OtherRepeaterDir = m_Chunk->GetMeta(a_RelBlockX -1, a_RelBlockY, a_RelBlockZ) & 0x3;
				if (OtherRepeaterDir == 0x1) { return true; } // If so, I am latched/locked.
			}

			break;
		}

		// If the repeater is looking left or right (If parallel to the x axis)
		case 0x1:
		case 0x3:
		{
			// Check if southern(down) neighbor is a powered on repeater who is facing us.
			BLOCKTYPE Block = 0;
			if (m_Chunk->UnboundedRelGetBlockType(a_RelBlockX, a_RelBlockY, a_RelBlockZ + 1, Block) && (Block == E_BLOCK_REDSTONE_REPEATER_ON))
			{ 
				NIBBLETYPE OtherRepeaterDir = m_Chunk->GetMeta(a_RelBlockX, a_RelBlockY, a_RelBlockZ + 1) & 0x3;
				if (OtherRepeaterDir == 0x0) { return true; } // If so,  am latched/locked.
			}
			
			// Check if northern(up) neighbor is a powered on repeater who is facing us.
			if (m_Chunk->UnboundedRelGetBlockType(a_RelBlockX, a_RelBlockY, a_RelBlockZ - 1, Block) && (Block == E_BLOCK_REDSTONE_REPEATER_ON))
			{ 
				NIBBLETYPE OtherRepeaterDir = m_Chunk->GetMeta(a_RelBlockX, a_RelBlockY, a_RelBlockZ - 1) & 0x3;
				if (OtherRepeaterDir == 0x2) { return true; } // If so, I am latched/locked.
			}

			break;
		}
	}

	return false; //  None of the checks succeeded, I am not a locked repeater.
}




bool cIncrementalRedstoneSimulator::IsPistonPowered(int a_RelBlockX, int a_RelBlockY, int a_RelBlockZ, NIBBLETYPE a_Meta)
{
	// Pistons cannot be powered through their front face; this function verifies that a source meets this requirement

	int OldX = a_RelBlockX, OldY = a_RelBlockY, OldZ = a_RelBlockZ;
	eBlockFace Face = cPiston::MetaDataToDirection(a_Meta);
	int BlockX = (m_Chunk->GetPosX() * cChunkDef::Width) + a_RelBlockX;
	int BlockZ = (m_Chunk->GetPosZ() * cChunkDef::Width) + a_RelBlockZ;

	for (PoweredBlocksList::const_iterator itr = m_PoweredBlocks->begin(); itr != m_PoweredBlocks->end(); ++itr)
	{
		if (!itr->a_BlockPos.Equals(Vector3i(BlockX, a_RelBlockY, BlockZ))) { continue; }

		AddFaceDirection(a_RelBlockX, a_RelBlockY, a_RelBlockZ, Face);

		if (!itr->a_SourcePos.Equals(Vector3i(BlockX, a_RelBlockY, BlockZ)))
		{
			return true;
		}

		a_RelBlockX = OldX;
		a_RelBlockY = OldY;
		a_RelBlockZ = OldZ;
	}

	for (LinkedBlocksList::const_iterator itr = m_LinkedPoweredBlocks->begin(); itr != m_LinkedPoweredBlocks->end(); ++itr)
	{
		if (!itr->a_BlockPos.Equals(Vector3i(BlockX, a_RelBlockY, BlockZ))) { continue; }

		AddFaceDirection(a_RelBlockX, a_RelBlockY, a_RelBlockZ, Face);

		if (!itr->a_MiddlePos.Equals(Vector3i(BlockX, a_RelBlockY, BlockZ)))
		{
			return true;
		}

		a_RelBlockX = OldX;
		a_RelBlockY = OldY;
		a_RelBlockZ = OldZ;
	}
	return false; // Source was in front of the piston's front face
}




bool cIncrementalRedstoneSimulator::IsWirePowered(int a_RelBlockX, int a_RelBlockY, int a_RelBlockZ, unsigned char & a_PowerLevel)
{
	a_PowerLevel = 0;
	int BlockX = (m_Chunk->GetPosX() * cChunkDef::Width) + a_RelBlockX;
	int BlockZ = (m_Chunk->GetPosZ() * cChunkDef::Width) + a_RelBlockZ;

	for (PoweredBlocksList::const_iterator itr = m_PoweredBlocks->begin(); itr != m_PoweredBlocks->end(); ++itr) // Check powered list
	{
		if (!itr->a_BlockPos.Equals(Vector3i(BlockX, a_RelBlockY, BlockZ)))
		{
			continue;
		}
		a_PowerLevel = std::max(a_PowerLevel, itr->a_PowerLevel);
	}

	for (LinkedBlocksList::const_iterator itr = m_LinkedPoweredBlocks->begin(); itr != m_LinkedPoweredBlocks->end(); ++itr) // Check linked powered list
	{
		if (!itr->a_BlockPos.Equals(Vector3i(BlockX, a_RelBlockY, BlockZ)))
		{
			continue;
		}
		a_PowerLevel = std::max(a_PowerLevel, itr->a_PowerLevel);
	}

	return (a_PowerLevel != 0); // Source was in front of the piston's front face
}





bool cIncrementalRedstoneSimulator::AreCoordsSimulated(int a_RelBlockX, int a_RelBlockY, int a_RelBlockZ, bool IsCurrentStatePowered)
{
	for (SimulatedPlayerToggleableList::const_iterator itr = m_SimulatedPlayerToggleableBlocks->begin(); itr != m_SimulatedPlayerToggleableBlocks->end(); ++itr)
	{
		if (itr->a_RelBlockPos.Equals(Vector3i(a_RelBlockX, a_RelBlockY, a_RelBlockZ)))
		{
			if (itr->WasLastStatePowered != IsCurrentStatePowered) // Was the last power state different to the current?
			{
				return false; // It was, coordinates are no longer simulated
			}
			else
			{
				return true; // It wasn't, don't resimulate block, and allow players to toggle
			}
		}
	}
	return false; // Block wasn't even in the list, not simulated
}





void cIncrementalRedstoneSimulator::SetDirectionLinkedPowered(int a_RelBlockX, int a_RelBlockY, int a_RelBlockZ, char a_Direction, unsigned char a_PowerLevel)
{
	BLOCKTYPE MiddleBlock = 0;
	switch (a_Direction)
	{
		case BLOCK_FACE_XM:
		{
			if (!m_Chunk->UnboundedRelGetBlockType(a_RelBlockX - 1, a_RelBlockY, a_RelBlockZ, MiddleBlock))
			{
				return;
			}

			SetBlockLinkedPowered(a_RelBlockX - 2, a_RelBlockY, a_RelBlockZ, a_RelBlockX - 1, a_RelBlockY, a_RelBlockZ, a_RelBlockX, a_RelBlockY, a_RelBlockZ, MiddleBlock, a_PowerLevel);
			SetBlockLinkedPowered(a_RelBlockX - 1, a_RelBlockY + 1, a_RelBlockZ, a_RelBlockX - 1, a_RelBlockY, a_RelBlockZ, a_RelBlockX, a_RelBlockY, a_RelBlockZ, MiddleBlock, a_PowerLevel);
			SetBlockLinkedPowered(a_RelBlockX - 1, a_RelBlockY - 1, a_RelBlockZ, a_RelBlockX - 1, a_RelBlockY, a_RelBlockZ, a_RelBlockX, a_RelBlockY, a_RelBlockZ, MiddleBlock, a_PowerLevel);
			SetBlockLinkedPowered(a_RelBlockX - 1, a_RelBlockY, a_RelBlockZ + 1, a_RelBlockX - 1, a_RelBlockY, a_RelBlockZ, a_RelBlockX, a_RelBlockY, a_RelBlockZ, MiddleBlock, a_PowerLevel);
			SetBlockLinkedPowered(a_RelBlockX - 1, a_RelBlockY, a_RelBlockZ - 1, a_RelBlockX - 1, a_RelBlockY, a_RelBlockZ, a_RelBlockX, a_RelBlockY, a_RelBlockZ, MiddleBlock, a_PowerLevel);

			break;
		}
		case BLOCK_FACE_XP:
		{
			if (!m_Chunk->UnboundedRelGetBlockType(a_RelBlockX + 1, a_RelBlockY, a_RelBlockZ, MiddleBlock))
			{
				return;
			}

			SetBlockLinkedPowered(a_RelBlockX + 2, a_RelBlockY, a_RelBlockZ, a_RelBlockX + 1, a_RelBlockY, a_RelBlockZ, a_RelBlockX, a_RelBlockY, a_RelBlockZ, MiddleBlock, a_PowerLevel);
			SetBlockLinkedPowered(a_RelBlockX + 1, a_RelBlockY + 1, a_RelBlockZ, a_RelBlockX + 1, a_RelBlockY, a_RelBlockZ, a_RelBlockX, a_RelBlockY, a_RelBlockZ, MiddleBlock, a_PowerLevel);
			SetBlockLinkedPowered(a_RelBlockX + 1, a_RelBlockY - 1, a_RelBlockZ, a_RelBlockX + 1, a_RelBlockY, a_RelBlockZ, a_RelBlockX, a_RelBlockY, a_RelBlockZ, MiddleBlock, a_PowerLevel);
			SetBlockLinkedPowered(a_RelBlockX + 1, a_RelBlockY, a_RelBlockZ + 1, a_RelBlockX + 1, a_RelBlockY, a_RelBlockZ, a_RelBlockX, a_RelBlockY, a_RelBlockZ, MiddleBlock, a_PowerLevel);
			SetBlockLinkedPowered(a_RelBlockX + 1, a_RelBlockY, a_RelBlockZ - 1, a_RelBlockX + 1, a_RelBlockY, a_RelBlockZ, a_RelBlockX, a_RelBlockY, a_RelBlockZ, MiddleBlock, a_PowerLevel);

			break;
		}
		case BLOCK_FACE_YM:
		{
			if (!m_Chunk->UnboundedRelGetBlockType(a_RelBlockX, a_RelBlockY - 1, a_RelBlockZ, MiddleBlock))
			{
				return;
			}

			SetBlockLinkedPowered(a_RelBlockX, a_RelBlockY - 2, a_RelBlockZ, a_RelBlockX, a_RelBlockY - 1, a_RelBlockZ, a_RelBlockX, a_RelBlockY, a_RelBlockZ, MiddleBlock, a_PowerLevel);
			SetBlockLinkedPowered(a_RelBlockX + 1, a_RelBlockY - 1, a_RelBlockZ, a_RelBlockX, a_RelBlockY - 1, a_RelBlockZ, a_RelBlockX, a_RelBlockY, a_RelBlockZ, MiddleBlock, a_PowerLevel);
			SetBlockLinkedPowered(a_RelBlockX - 1, a_RelBlockY - 1, a_RelBlockZ, a_RelBlockX, a_RelBlockY - 1, a_RelBlockZ, a_RelBlockX, a_RelBlockY, a_RelBlockZ, MiddleBlock, a_PowerLevel);
			SetBlockLinkedPowered(a_RelBlockX, a_RelBlockY - 1, a_RelBlockZ + 1, a_RelBlockX, a_RelBlockY - 1, a_RelBlockZ, a_RelBlockX, a_RelBlockY, a_RelBlockZ, MiddleBlock, a_PowerLevel);
			SetBlockLinkedPowered(a_RelBlockX, a_RelBlockY - 1, a_RelBlockZ - 1, a_RelBlockX, a_RelBlockY - 1, a_RelBlockZ, a_RelBlockX, a_RelBlockY, a_RelBlockZ, MiddleBlock, a_PowerLevel);

			break;
		}
		case BLOCK_FACE_YP:
		{
			if (!m_Chunk->UnboundedRelGetBlockType(a_RelBlockX, a_RelBlockY + 1, a_RelBlockZ, MiddleBlock))
			{
				return;
			}

			SetBlockLinkedPowered(a_RelBlockX, a_RelBlockY + 2, a_RelBlockZ, a_RelBlockX, a_RelBlockY + 1, a_RelBlockZ, a_RelBlockX, a_RelBlockY, a_RelBlockZ, MiddleBlock, a_PowerLevel);
			SetBlockLinkedPowered(a_RelBlockX + 1, a_RelBlockY + 1, a_RelBlockZ, a_RelBlockX, a_RelBlockY + 1, a_RelBlockZ, a_RelBlockX, a_RelBlockY, a_RelBlockZ, MiddleBlock, a_PowerLevel);
			SetBlockLinkedPowered(a_RelBlockX - 1, a_RelBlockY + 1, a_RelBlockZ, a_RelBlockX, a_RelBlockY + 1, a_RelBlockZ, a_RelBlockX, a_RelBlockY, a_RelBlockZ, MiddleBlock, a_PowerLevel);
			SetBlockLinkedPowered(a_RelBlockX, a_RelBlockY + 1, a_RelBlockZ + 1, a_RelBlockX, a_RelBlockY + 1, a_RelBlockZ, a_RelBlockX, a_RelBlockY, a_RelBlockZ, MiddleBlock, a_PowerLevel);
			SetBlockLinkedPowered(a_RelBlockX, a_RelBlockY + 1, a_RelBlockZ - 1, a_RelBlockX, a_RelBlockY + 1, a_RelBlockZ, a_RelBlockX, a_RelBlockY, a_RelBlockZ, MiddleBlock, a_PowerLevel);

			break;
		}
		case BLOCK_FACE_ZM:
		{
			if (!m_Chunk->UnboundedRelGetBlockType(a_RelBlockX, a_RelBlockY, a_RelBlockZ - 1, MiddleBlock))
			{
				return;
			}
						
			SetBlockLinkedPowered(a_RelBlockX, a_RelBlockY, a_RelBlockZ - 2, a_RelBlockX, a_RelBlockY, a_RelBlockZ - 1, a_RelBlockX, a_RelBlockY, a_RelBlockZ, MiddleBlock, a_PowerLevel);
			SetBlockLinkedPowered(a_RelBlockX + 1, a_RelBlockY, a_RelBlockZ - 1, a_RelBlockX, a_RelBlockY, a_RelBlockZ - 1, a_RelBlockX, a_RelBlockY, a_RelBlockZ, MiddleBlock, a_PowerLevel);
			SetBlockLinkedPowered(a_RelBlockX - 1, a_RelBlockY, a_RelBlockZ - 1, a_RelBlockX, a_RelBlockY, a_RelBlockZ - 1, a_RelBlockX, a_RelBlockY, a_RelBlockZ, MiddleBlock, a_PowerLevel);
			SetBlockLinkedPowered(a_RelBlockX, a_RelBlockY + 1, a_RelBlockZ - 1, a_RelBlockX, a_RelBlockY, a_RelBlockZ - 1, a_RelBlockX, a_RelBlockY, a_RelBlockZ, MiddleBlock, a_PowerLevel);
			SetBlockLinkedPowered(a_RelBlockX, a_RelBlockY - 1, a_RelBlockZ - 1, a_RelBlockX, a_RelBlockY, a_RelBlockZ - 1, a_RelBlockX, a_RelBlockY, a_RelBlockZ, MiddleBlock, a_PowerLevel);

			break;
		}
		case BLOCK_FACE_ZP:
		{
			if (!m_Chunk->UnboundedRelGetBlockType(a_RelBlockX, a_RelBlockY, a_RelBlockZ + 1, MiddleBlock))
			{
				return;
			}
			
			SetBlockLinkedPowered(a_RelBlockX, a_RelBlockY, a_RelBlockZ + 2, a_RelBlockX, a_RelBlockY, a_RelBlockZ + 1, a_RelBlockX, a_RelBlockY, a_RelBlockZ, MiddleBlock, a_PowerLevel);
			SetBlockLinkedPowered(a_RelBlockX + 1, a_RelBlockY, a_RelBlockZ + 1, a_RelBlockX, a_RelBlockY, a_RelBlockZ + 1, a_RelBlockX, a_RelBlockY, a_RelBlockZ, MiddleBlock, a_PowerLevel);
			SetBlockLinkedPowered(a_RelBlockX - 1, a_RelBlockY, a_RelBlockZ + 1, a_RelBlockX, a_RelBlockY, a_RelBlockZ + 1, a_RelBlockX, a_RelBlockY, a_RelBlockZ, MiddleBlock, a_PowerLevel);
			SetBlockLinkedPowered(a_RelBlockX, a_RelBlockY + 1, a_RelBlockZ + 1, a_RelBlockX, a_RelBlockY, a_RelBlockZ + 1, a_RelBlockX, a_RelBlockY, a_RelBlockZ, MiddleBlock, a_PowerLevel);
			SetBlockLinkedPowered(a_RelBlockX, a_RelBlockY - 1, a_RelBlockZ + 1, a_RelBlockX, a_RelBlockY, a_RelBlockZ + 1, a_RelBlockX, a_RelBlockY, a_RelBlockZ, MiddleBlock, a_PowerLevel);

			break;
		}
		default:
		{
			ASSERT(!"Unhandled face direction when attempting to set blocks as linked powered!"); // Zombies, that wasn't supposed to happen...
			break;
		}
	}
}





void cIncrementalRedstoneSimulator::SetAllDirsAsPowered(int a_RelBlockX, int a_RelBlockY, int a_RelBlockZ, unsigned char a_PowerLevel)
{
	static const struct
	{
		int x, y, z;
	} gCrossCoords[] =
	{
		{ 1, 0, 0 },
		{ -1, 0, 0 },
		{ 0, 0, 1 },
		{ 0, 0, -1 },
		{ 0, 1, 0 },
		{ 0, -1, 0 }
	};

	for (size_t i = 0; i < ARRAYCOUNT(gCrossCoords); i++) // Loop through struct to power all directions
	{
		SetBlockPowered(a_RelBlockX + gCrossCoords[i].x, a_RelBlockY + gCrossCoords[i].y, a_RelBlockZ + gCrossCoords[i].z, a_RelBlockX, a_RelBlockY, a_RelBlockZ, a_PowerLevel);
	}
}





void cIncrementalRedstoneSimulator::SetBlockPowered(int a_RelBlockX, int a_RelBlockY, int a_RelBlockZ, int a_RelSourceX, int a_RelSourceY, int a_RelSourceZ, unsigned char a_PowerLevel)
{
	int BlockX = (m_Chunk->GetPosX() * cChunkDef::Width) + a_RelBlockX;
	int BlockZ = (m_Chunk->GetPosZ() * cChunkDef::Width) + a_RelBlockZ;
	int SourceX = (m_Chunk->GetPosX() * cChunkDef::Width) + a_RelSourceX;
	int SourceZ = (m_Chunk->GetPosZ() * cChunkDef::Width) + a_RelSourceZ;

	BLOCKTYPE Block = 0;
	if (!m_Chunk->UnboundedRelGetBlockType(a_RelBlockX, a_RelBlockY, a_RelBlockZ, Block))
	{
		return;
	}
	if (Block == E_BLOCK_AIR)
	{
		// Don't set air, fixes some bugs (wires powering themselves)
		return;
	}

	PoweredBlocksList * Powered = m_Chunk->GetNeighborChunk(BlockX, BlockZ)->GetRedstoneSimulatorPoweredBlocksList();
	for (PoweredBlocksList::iterator itr = Powered->begin(); itr != Powered->end(); ++itr)  // Check powered list
	{
		if (
			itr->a_BlockPos.Equals(Vector3i(BlockX, a_RelBlockY, BlockZ)) &&
			itr->a_SourcePos.Equals(Vector3i(SourceX, a_RelSourceY, SourceZ))
			)
		{
			// Check for duplicates, update power level, don't add a new listing
			itr->a_PowerLevel = a_PowerLevel;
			return;
		}
	}

	PoweredBlocksList * OtherPowered = m_Chunk->GetNeighborChunk(SourceX, SourceZ)->GetRedstoneSimulatorPoweredBlocksList();
	for (PoweredBlocksList::const_iterator itr = OtherPowered->begin(); itr != OtherPowered->end(); ++itr)  // Check powered list
	{
		if (
			itr->a_BlockPos.Equals(Vector3i(SourceX, a_RelSourceY, SourceZ)) &&
			itr->a_SourcePos.Equals(Vector3i(BlockX, a_RelBlockY, BlockZ))
			)
		{
			// Powered wires try to power their source - don't let them!
			return;
		}
	}

	sPoweredBlocks RC;
	RC.a_BlockPos = Vector3i(BlockX, a_RelBlockY, BlockZ);
	RC.a_SourcePos = Vector3i(SourceX, a_RelSourceY, SourceZ);
	RC.a_PowerLevel = a_PowerLevel;
	Powered->push_back(RC);
}





void cIncrementalRedstoneSimulator::SetBlockLinkedPowered(
	int a_RelBlockX, int a_RelBlockY, int a_RelBlockZ,
	int a_RelMiddleX, int a_RelMiddleY, int a_RelMiddleZ,
	int a_RelSourceX, int a_RelSourceY, int a_RelSourceZ,
	BLOCKTYPE a_MiddleBlock, unsigned char a_PowerLevel
	)
{
	int BlockX = (m_Chunk->GetPosX() * cChunkDef::Width) + a_RelBlockX;
	int BlockZ = (m_Chunk->GetPosZ() * cChunkDef::Width) + a_RelBlockZ;
	int MiddleX = (m_Chunk->GetPosX() * cChunkDef::Width) + a_RelMiddleX;
	int MiddleZ = (m_Chunk->GetPosZ() * cChunkDef::Width) + a_RelMiddleZ;
	int SourceX = (m_Chunk->GetPosX() * cChunkDef::Width) + a_RelSourceX;
	int SourceZ = (m_Chunk->GetPosZ() * cChunkDef::Width) + a_RelSourceZ;

	BLOCKTYPE DestBlock = 0;
	if (!m_Chunk->UnboundedRelGetBlockType(a_RelBlockX, a_RelBlockY, a_RelBlockZ, DestBlock))
	{
		return;
	}
	if (DestBlock == E_BLOCK_AIR)
	{
		// Don't set air, fixes some bugs (wires powering themselves)
		return;
	}
	if ((DestBlock == E_BLOCK_REDSTONE_WIRE) && (m_Chunk->GetBlock(a_RelSourceX, a_RelSourceY, a_RelSourceZ) == E_BLOCK_REDSTONE_WIRE))
	{
		return;
	}
	if (!IsViableMiddleBlock(a_MiddleBlock))
	{
		return;
	}

	LinkedBlocksList * Linked = m_Chunk->GetNeighborChunk(BlockX, BlockZ)->GetRedstoneSimulatorLinkedBlocksList();
	for (LinkedBlocksList::iterator itr = Linked->begin(); itr != Linked->end(); ++itr)  // Check linked powered list
	{
		if (
			itr->a_BlockPos.Equals(Vector3i(BlockX, a_RelBlockY, BlockZ)) &&
			itr->a_MiddlePos.Equals(Vector3i(MiddleX, a_RelMiddleY, MiddleZ)) &&
			itr->a_SourcePos.Equals(Vector3i(SourceX, a_RelSourceY, SourceZ))
		)
		{
			// Check for duplicates, update power level, don't add a new listing
			itr->a_PowerLevel = a_PowerLevel;
			return;
		}
	}

	sLinkedPoweredBlocks RC;
	RC.a_BlockPos = Vector3i(BlockX, a_RelBlockY, BlockZ);
	RC.a_MiddlePos = Vector3i(MiddleX, a_RelMiddleY, MiddleZ);
	RC.a_SourcePos = Vector3i(SourceX, a_RelSourceY, SourceZ);
	RC.a_PowerLevel = a_PowerLevel;
	Linked->push_back(RC);
}





void cIncrementalRedstoneSimulator::SetPlayerToggleableBlockAsSimulated(int a_RelBlockX, int a_RelBlockY, int a_RelBlockZ, bool WasLastStatePowered)
{
	for (SimulatedPlayerToggleableList::iterator itr = m_SimulatedPlayerToggleableBlocks->begin(); itr != m_SimulatedPlayerToggleableBlocks->end(); ++itr)
	{
		if (!itr->a_RelBlockPos.Equals(Vector3i(a_RelBlockX, a_RelBlockY, a_RelBlockZ)))
		{
			continue;
		}

		if (itr->WasLastStatePowered != WasLastStatePowered)
		{
			// If power states different, update listing
			itr->WasLastStatePowered = WasLastStatePowered;
			return;
		}
		else
		{
			// If states the same, just ignore
			return;
		}
	}

	// We have arrive here; no block must be in list - add one
	sSimulatedPlayerToggleableList RC;
	RC.a_RelBlockPos = Vector3i(a_RelBlockX, a_RelBlockY, a_RelBlockZ);
	RC.WasLastStatePowered = WasLastStatePowered;
	m_SimulatedPlayerToggleableBlocks->push_back(RC);
}





void cIncrementalRedstoneSimulator::QueueRepeaterPowerChange(int a_RelBlockX, int a_RelBlockY, int a_RelBlockZ, NIBBLETYPE a_Meta, bool ShouldPowerOn)
{
	for (RepeatersDelayList::iterator itr = m_RepeatersDelayList->begin(); itr != m_RepeatersDelayList->end(); ++itr)
	{
		if (itr->a_RelBlockPos.Equals(Vector3i(a_RelBlockX, a_RelBlockY, a_RelBlockZ)))
		{
			if (ShouldPowerOn == itr->ShouldPowerOn) // We are queued already for the same thing, don't replace entry
			{
				return;
			}

			// Already in here (normal to allow repeater to continue on powering and updating blocks in front) - just update info and quit
			itr->a_DelayTicks = (((a_Meta & 0xC) >> 0x2) + 1) * 2; // See below for description
			itr->a_ElapsedTicks = 0;
			itr->ShouldPowerOn = ShouldPowerOn;
			return;
		}
	}

	// Self not in list, add self to list
	sRepeatersDelayList RC;	
	RC.a_RelBlockPos = Vector3i(a_RelBlockX, a_RelBlockY, a_RelBlockZ);
	
	// Gets the top two bits (delay time), shifts them into the lower two bits, and adds one (meta 0 = 1 tick; 1 = 2 etc.)
	// * 2 because in MCS, 1 redstone tick = 1 world tick, but in Vanilla, 1 redstone tick = 2 world ticks, and we need to maintain compatibility
	RC.a_DelayTicks = (((a_Meta & 0xC) >> 0x2) + 1) * 2;

	RC.a_ElapsedTicks = 0;
	RC.ShouldPowerOn = ShouldPowerOn;
	m_RepeatersDelayList->push_back(RC);
	return;
}





cIncrementalRedstoneSimulator::eRedstoneDirection cIncrementalRedstoneSimulator::GetWireDirection(int a_RelBlockX, int a_RelBlockY, int a_RelBlockZ)
{
	int Dir = REDSTONE_NONE;

	BLOCKTYPE NegX = 0;
	if (m_Chunk->UnboundedRelGetBlockType(a_RelBlockX - 1, a_RelBlockY, a_RelBlockZ, NegX))
	{
		if (IsPotentialSource(NegX))
		{
			Dir |= (REDSTONE_X_POS);
		}
	}
	
	BLOCKTYPE PosX = 0;
	if (m_Chunk->UnboundedRelGetBlockType(a_RelBlockX + 1, a_RelBlockY, a_RelBlockZ, PosX))
	{
		if (IsPotentialSource(PosX))
		{
			Dir |= (REDSTONE_X_NEG);
		}
	}
	
	BLOCKTYPE NegZ = 0;
	if (m_Chunk->UnboundedRelGetBlockType(a_RelBlockX, a_RelBlockY, a_RelBlockZ - 1, NegZ))
	{
		if (IsPotentialSource(NegZ))
		{
			if ((Dir & REDSTONE_X_POS) && !(Dir & REDSTONE_X_NEG))  // corner
			{
				Dir ^= REDSTONE_X_POS;
				Dir |= REDSTONE_X_NEG;
			}
			if ((Dir & REDSTONE_X_NEG) && !(Dir & REDSTONE_X_POS))  // corner
			{
				Dir ^= REDSTONE_X_NEG;
				Dir |= REDSTONE_X_POS;
			}
			Dir |= REDSTONE_Z_POS;
		}
	}
	
	BLOCKTYPE PosZ = 0;
	if (m_Chunk->UnboundedRelGetBlockType(a_RelBlockX, a_RelBlockY, a_RelBlockZ + 1, PosZ))
	{
		if (IsPotentialSource(PosZ))
		{
			if ((Dir & REDSTONE_X_POS) && !(Dir & REDSTONE_X_NEG))  // corner
			{
				Dir ^= REDSTONE_X_POS;
				Dir |= REDSTONE_X_NEG;
			}
			if ((Dir & REDSTONE_X_NEG) && !(Dir & REDSTONE_X_POS))  // corner
			{
				Dir ^= REDSTONE_X_NEG;
				Dir |= REDSTONE_X_POS;
			}
			Dir |= REDSTONE_Z_NEG;
		}
	}
	return (eRedstoneDirection)Dir;
}





bool cIncrementalRedstoneSimulator::IsLeverOn(NIBBLETYPE a_BlockMeta)
{
	// Extract the ON bit from metadata and return if true if it is set:
	return ((a_BlockMeta & 0x8) == 0x8);
}



<|MERGE_RESOLUTION|>--- conflicted
+++ resolved
@@ -1049,22 +1049,13 @@
 		case E_BLOCK_STONE_PRESSURE_PLATE:
 		{
 			// MCS feature - stone pressure plates can only be triggered by players :D
-<<<<<<< HEAD
-			cPlayer * a_Player = m_World.FindClosestPlayer(Vector3f(BlockX + 0.5f, (float)a_RelBlockY, BlockZ + 0.5f), 0.5f, false);
+			cPlayer * a_Player = m_World.FindClosestPlayer(Vector3f(BlockX + 0.5f, (float)a_RelBlockY, BlockZ + 0.5f), 0.7f, false);
 
 			if (a_Player != NULL)
 			{
 				m_Chunk->SetMeta(a_RelBlockX, a_RelBlockY, a_RelBlockZ, 0x1);
 				SetAllDirsAsPowered(a_RelBlockX, a_RelBlockY, a_RelBlockZ);
-=======
-			cPlayer * a_Player = m_World.FindClosestPlayer(Vector3f(a_BlockX + 0.5f, (float)a_BlockY, a_BlockZ + 0.5f), 0.7f, false);
-
-			if (a_Player != NULL)
-			{
-				m_World.SetBlockMeta(a_BlockX, a_BlockY, a_BlockZ, 0x1);
-				SetAllDirsAsPowered(a_BlockX, a_BlockY, a_BlockZ, E_BLOCK_STONE_PRESSURE_PLATE);
-				SetDirectionLinkedPowered(a_BlockX, a_BlockY, a_BlockZ, BLOCK_FACE_YM, a_MyType);
->>>>>>> bcd8f727
+				SetDirectionLinkedPowered(a_RelBlockX, a_RelBlockY, a_RelBlockZ, BLOCK_FACE_YM, a_MyType);
 			}
 			else
 			{
@@ -1125,14 +1116,9 @@
 				{
 					m_Chunk->BroadcastSoundEffect("random.click", (int)((BlockX + 0.5) * 8.0), (int)((a_RelBlockY + 0.1) * 8.0), (int)((BlockZ + 0.5) * 8.0), 0.3F, 0.5F);
 				}
-<<<<<<< HEAD
 				m_Chunk->SetMeta(a_RelBlockX, a_RelBlockY, a_RelBlockZ, E_META_PRESSURE_PLATE_DEPRESSED);
 				SetAllDirsAsPowered(a_RelBlockX, a_RelBlockY, a_RelBlockZ, Power);
-=======
-				m_World.SetBlockMeta(a_BlockX, a_BlockY, a_BlockZ, E_META_PRESSURE_PLATE_DEPRESSED);
-				SetAllDirsAsPowered(a_BlockX, a_BlockY, a_BlockZ, a_MyType, Power);
-				SetDirectionLinkedPowered(a_BlockX, a_BlockY, a_BlockZ, BLOCK_FACE_YM, a_MyType);
->>>>>>> bcd8f727
+				SetDirectionLinkedPowered(a_RelBlockX, a_RelBlockY, a_RelBlockZ, BLOCK_FACE_YM, a_MyType);
 			}
 			else
 			{
@@ -1200,18 +1186,9 @@
 				}
 				m_Chunk->SetMeta(a_RelBlockX, a_RelBlockY, a_RelBlockZ, E_META_PRESSURE_PLATE_DEPRESSED);
 				SetAllDirsAsPowered(a_RelBlockX, a_RelBlockY, a_RelBlockZ, Power);
-			}
-<<<<<<< HEAD
+				SetDirectionLinkedPowered(a_RelBlockX, a_RelBlockY, a_RelBlockZ, BLOCK_FACE_YM, a_MyType);
+			}
 			else
-=======
-			m_World.SetBlockMeta(a_BlockX, a_BlockY, a_BlockZ, E_META_PRESSURE_PLATE_DEPRESSED);
-			SetAllDirsAsPowered(a_BlockX, a_BlockY, a_BlockZ, a_MyType, Power);
-			SetDirectionLinkedPowered(a_BlockX, a_BlockY, a_BlockZ, BLOCK_FACE_YM, a_MyType);
-		}
-		else
-		{
-			if (Meta == E_META_PRESSURE_PLATE_DEPRESSED)
->>>>>>> bcd8f727
 			{
 				if (Meta == E_META_PRESSURE_PLATE_DEPRESSED)
 				{
@@ -1273,14 +1250,9 @@
 				{
 					m_Chunk->BroadcastSoundEffect("random.click", (int)((BlockX + 0.5) * 8.0), (int)((a_RelBlockY + 0.1) * 8.0), (int)((BlockZ + 0.5) * 8.0), 0.3F, 0.5F);
 				}
-<<<<<<< HEAD
 				m_Chunk->SetMeta(a_RelBlockX, a_RelBlockY, a_RelBlockZ, E_META_PRESSURE_PLATE_DEPRESSED);
 				SetAllDirsAsPowered(a_RelBlockX, a_RelBlockY, a_RelBlockZ);
-=======
-				m_World.SetBlockMeta(a_BlockX, a_BlockY, a_BlockZ, E_META_PRESSURE_PLATE_DEPRESSED);
-				SetAllDirsAsPowered(a_BlockX, a_BlockY, a_BlockZ, a_MyType);
-				SetDirectionLinkedPowered(a_BlockX, a_BlockY, a_BlockZ, BLOCK_FACE_YM, a_MyType);
->>>>>>> bcd8f727
+				SetDirectionLinkedPowered(a_RelBlockX, a_RelBlockY, a_RelBlockZ, BLOCK_FACE_YM, a_MyType);
 			}
 			else
 			{
