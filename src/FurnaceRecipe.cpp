--- conflicted
+++ resolved
@@ -178,12 +178,8 @@
 
 bool cFurnaceRecipe::ReadOptionalNumbers(AString::size_type & a_Begin, const AString & a_DelimiterOne, const AString & a_DelimiterTwo, const AString & a_Text, unsigned int a_Line, int & a_ValueOne, int & a_ValueTwo, bool a_IsLastValue)
 {
-<<<<<<< HEAD
 	// TODO: replace atoi with std::stoi
-	unsigned int End, Begin = a_Begin;
-=======
 	AString::size_type End, Begin = a_Begin;
->>>>>>> 63ce2e8b
 
 	End = a_Text.find_first_of(a_DelimiterOne, Begin);
 	if (End != AString::npos)
