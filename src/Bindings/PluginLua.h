--- conflicted
+++ resolved
@@ -64,7 +64,6 @@
 	cPluginLua(const AString & a_PluginDirectory);
 	~cPluginLua();
 
-<<<<<<< HEAD
 	virtual void OnDisable(void) /*override*/;
 	virtual bool Initialize(void) /*override*/;
 
@@ -80,6 +79,7 @@
 	virtual bool OnChunkUnloading           (cWorld * a_World, int a_ChunkX, int a_ChunkZ) /*override*/;
 	virtual bool OnCollectingPickup         (cPlayer * a_Player, cPickup * a_Pickup) /*override*/;
 	virtual bool OnCraftingNoRecipe         (const cPlayer * a_Player, const cCraftingGrid * a_Grid, cCraftingRecipe * a_Recipe) /*override*/;
+
 	virtual bool OnDisconnect               (cClientHandle & a_Client, const AString & a_Reason) /*override*/;
 	virtual bool OnEntityAddEffect          (cEntity & a_Entity, int a_EffectType, int a_EffectDurationTicks, int a_EffectIntensity, double a_DistanceModifier) /*override*/;
 	virtual bool OnExecuteCommand           (cPlayer * a_Player, const AStringVector & a_Split) /*override*/;
@@ -90,6 +90,7 @@
 	virtual bool OnHopperPushingItem        (cWorld & a_World, cHopperEntity & a_Hopper, int a_SrcSlotNum, cBlockEntityWithItems & a_DstEntity, int a_DstSlotNum) /*override*/;
 	virtual bool OnKilling                  (cEntity & a_Victim, cEntity * a_Killer, TakeDamageInfo & a_TDI) /*override*/;
 	virtual bool OnLogin                    (cClientHandle * a_Client, int a_ProtocolVersion, const AString & a_Username) /*override*/;
+
 	virtual bool OnPlayerAnimation          (cPlayer & a_Player, int a_Animation) /*override*/;
 	virtual bool OnPlayerBreakingBlock      (cPlayer & a_Player, int a_BlockX, int a_BlockY, int a_BlockZ, char a_BlockFace, BLOCKTYPE a_BlockType, NIBBLETYPE a_BlockMeta) /*override*/;
 	virtual bool OnPlayerBrokenBlock        (cPlayer & a_Player, int a_BlockX, int a_BlockY, int a_BlockZ, char a_BlockFace, BLOCKTYPE a_BlockType, NIBBLETYPE a_BlockMeta) /*override*/;
@@ -99,8 +100,8 @@
 	virtual bool OnPlayerFishing            (cPlayer & a_Player, cItems & a_Reward) /*override*/;
 	virtual bool OnPlayerFoodLevelChange    (cPlayer & a_Player, int a_NewFoodLevel) /*override*/;
 	virtual bool OnPlayerJoined             (cPlayer & a_Player) /*override*/;
-	virtual bool OnPlayerMoving             (cPlayer & a_Player, const Vector3d a_OldPosition, const Vector3d a_NewPosition) /*override*/;
 	virtual bool OnPlayerLeftClick          (cPlayer & a_Player, int a_BlockX, int a_BlockY, int a_BlockZ, char a_BlockFace, char a_Status) /*override*/;
+	virtual bool OnPlayerMoving             (cPlayer & a_Player, const Vector3d & a_OldPosition, const Vector3d & a_NewPosition) /*override*/;
 	virtual bool OnPlayerPlacedBlock        (cPlayer & a_Player, int a_BlockX, int a_BlockY, int a_BlockZ, char a_BlockFace, int a_CursorX, int a_CursorY, int a_CursorZ, BLOCKTYPE a_BlockType, NIBBLETYPE a_BlockMeta) /*override*/;
 	virtual bool OnPlayerPlacingBlock       (cPlayer & a_Player, int a_BlockX, int a_BlockY, int a_BlockZ, char a_BlockFace, int a_CursorX, int a_CursorY, int a_CursorZ, BLOCKTYPE a_BlockType, NIBBLETYPE a_BlockMeta) /*override*/;
 	virtual bool OnPlayerRightClick         (cPlayer & a_Player, int a_BlockX, int a_BlockY, int a_BlockZ, char a_BlockFace, int a_CursorX, int a_CursorY, int a_CursorZ) /*override*/;
@@ -112,12 +113,15 @@
 	virtual bool OnPlayerUsedItem           (cPlayer & a_Player, int a_BlockX, int a_BlockY, int a_BlockZ, char a_BlockFace, int a_CursorX, int a_CursorY, int a_CursorZ) /*override*/;
 	virtual bool OnPlayerUsingBlock         (cPlayer & a_Player, int a_BlockX, int a_BlockY, int a_BlockZ, char a_BlockFace, int a_CursorX, int a_CursorY, int a_CursorZ, BLOCKTYPE a_BlockType, NIBBLETYPE a_BlockMeta) /*override*/;
 	virtual bool OnPlayerUsingItem          (cPlayer & a_Player, int a_BlockX, int a_BlockY, int a_BlockZ, char a_BlockFace, int a_CursorX, int a_CursorY, int a_CursorZ) /*override*/;
+
 	virtual bool OnPluginMessage            (cClientHandle & a_Client, const AString & a_Channel, const AString & a_Message) /*override*/;
 	virtual bool OnPluginsLoaded            (void) /*override*/;
 	virtual bool OnPostCrafting             (const cPlayer * a_Player, const cCraftingGrid * a_Grid, cCraftingRecipe * a_Recipe) /*override*/;
 	virtual bool OnPreCrafting              (const cPlayer * a_Player, const cCraftingGrid * a_Grid, cCraftingRecipe * a_Recipe) /*override*/;
 	virtual bool OnProjectileHitBlock       (cProjectileEntity & a_Projectile, int a_BlockX, int a_BlockY, int a_BlockZ, eBlockFace a_Face, const Vector3d & a_BlockHitPos) /*override*/;
 	virtual bool OnProjectileHitEntity      (cProjectileEntity & a_Projectile, cEntity & a_HitEntity) /*override*/;
+
+	virtual bool OnServerPing               (cClientHandle & a_ClientHandle, AString & a_ServerDescription, int & a_OnlinePlayersCount, int & a_MaxPlayersCount, AString & a_Favicon) override;
 	virtual bool OnSpawnedEntity            (cWorld & a_World, cEntity & a_Entity) /*override*/;
 	virtual bool OnSpawnedMonster           (cWorld & a_World, cMonster & a_Monster) /*override*/;
 	virtual bool OnSpawningEntity           (cWorld & a_World, cEntity & a_Entity) /*override*/;
@@ -137,81 +141,6 @@
 	virtual void ClearCommands(void) /*override*/;
 	
 	virtual void ClearConsoleCommands(void) /*override*/;
-=======
-	virtual void OnDisable(void) override;
-	virtual bool Initialize(void) override;
-
-	virtual void Tick(float a_Dt) override;
-
-	virtual bool OnBlockSpread              (cWorld * a_World, int a_BlockX, int a_BlockY, int a_BlockZ, eSpreadSource a_Source) override;
-	virtual bool OnBlockToPickups           (cWorld * a_World, cEntity * a_Digger, int a_BlockX, int a_BlockY, int a_BlockZ, BLOCKTYPE a_BlockType, NIBBLETYPE a_BlockMeta, cItems & a_Pickups) override;
-	virtual bool OnChat                     (cPlayer * a_Player, AString & a_Message) override;
-	virtual bool OnChunkAvailable           (cWorld * a_World, int a_ChunkX, int a_ChunkZ) override;
-	virtual bool OnChunkGenerated           (cWorld * a_World, int a_ChunkX, int a_ChunkZ, cChunkDesc * a_ChunkDesc) override;
-	virtual bool OnChunkGenerating          (cWorld * a_World, int a_ChunkX, int a_ChunkZ, cChunkDesc * a_ChunkDesc) override;
-	virtual bool OnChunkUnloaded            (cWorld * a_World, int a_ChunkX, int a_ChunkZ) override;
-	virtual bool OnChunkUnloading           (cWorld * a_World, int a_ChunkX, int a_ChunkZ) override;
-	virtual bool OnCollectingPickup         (cPlayer * a_Player, cPickup * a_Pickup) override;
-	virtual bool OnCraftingNoRecipe         (const cPlayer * a_Player, const cCraftingGrid * a_Grid, cCraftingRecipe * a_Recipe) override;
-	virtual bool OnDisconnect               (cClientHandle & a_Client, const AString & a_Reason) override;
-	virtual bool OnEntityAddEffect          (cEntity & a_Entity, int a_EffectType, int a_EffectDurationTicks, int a_EffectIntensity, double a_DistanceModifier) override;
-	virtual bool OnExecuteCommand           (cPlayer * a_Player, const AStringVector & a_Split) override;
-	virtual bool OnExploded                 (cWorld & a_World, double a_ExplosionSize,   bool a_CanCauseFire,   double a_X, double a_Y, double a_Z, eExplosionSource a_Source, void * a_SourceData) override;
-	virtual bool OnExploding                (cWorld & a_World, double & a_ExplosionSize, bool & a_CanCauseFire, double a_X, double a_Y, double a_Z, eExplosionSource a_Source, void * a_SourceData) override;
-	virtual bool OnHandshake                (cClientHandle * a_Client, const AString & a_Username) override;
-	virtual bool OnHopperPullingItem        (cWorld & a_World, cHopperEntity & a_Hopper, int a_DstSlotNum, cBlockEntityWithItems & a_SrcEntity, int a_SrcSlotNum) override;
-	virtual bool OnHopperPushingItem        (cWorld & a_World, cHopperEntity & a_Hopper, int a_SrcSlotNum, cBlockEntityWithItems & a_DstEntity, int a_DstSlotNum) override;
-	virtual bool OnKilling                  (cEntity & a_Victim, cEntity * a_Killer, TakeDamageInfo & a_TDI) override;
-	virtual bool OnLogin                    (cClientHandle * a_Client, int a_ProtocolVersion, const AString & a_Username) override;
-	virtual bool OnPlayerAnimation          (cPlayer & a_Player, int a_Animation) override;
-	virtual bool OnPlayerBreakingBlock      (cPlayer & a_Player, int a_BlockX, int a_BlockY, int a_BlockZ, char a_BlockFace, BLOCKTYPE a_BlockType, NIBBLETYPE a_BlockMeta) override;
-	virtual bool OnPlayerBrokenBlock        (cPlayer & a_Player, int a_BlockX, int a_BlockY, int a_BlockZ, char a_BlockFace, BLOCKTYPE a_BlockType, NIBBLETYPE a_BlockMeta) override;
-	virtual bool OnPlayerDestroyed          (cPlayer & a_Player) override;
-	virtual bool OnPlayerEating             (cPlayer & a_Player) override;
-	virtual bool OnPlayerFished             (cPlayer & a_Player, const cItems & a_Reward) override;
-	virtual bool OnPlayerFishing            (cPlayer & a_Player, cItems & a_Reward) override;
-	virtual bool OnPlayerFoodLevelChange    (cPlayer & a_Player, int a_NewFoodLevel) override;
-	virtual bool OnPlayerJoined             (cPlayer & a_Player) override;
-	virtual bool OnPlayerLeftClick          (cPlayer & a_Player, int a_BlockX, int a_BlockY, int a_BlockZ, char a_BlockFace, char a_Status) override;
-	virtual bool OnPlayerMoving             (cPlayer & a_Player, const Vector3d & a_OldPosition, const Vector3d & a_NewPosition) override;
-	virtual bool OnPlayerPlacedBlock        (cPlayer & a_Player, int a_BlockX, int a_BlockY, int a_BlockZ, char a_BlockFace, int a_CursorX, int a_CursorY, int a_CursorZ, BLOCKTYPE a_BlockType, NIBBLETYPE a_BlockMeta) override;
-	virtual bool OnPlayerPlacingBlock       (cPlayer & a_Player, int a_BlockX, int a_BlockY, int a_BlockZ, char a_BlockFace, int a_CursorX, int a_CursorY, int a_CursorZ, BLOCKTYPE a_BlockType, NIBBLETYPE a_BlockMeta) override;
-	virtual bool OnPlayerRightClick         (cPlayer & a_Player, int a_BlockX, int a_BlockY, int a_BlockZ, char a_BlockFace, int a_CursorX, int a_CursorY, int a_CursorZ) override;
-	virtual bool OnPlayerRightClickingEntity(cPlayer & a_Player, cEntity & a_Entity) override;
-	virtual bool OnPlayerShooting           (cPlayer & a_Player) override;
-	virtual bool OnPlayerSpawned            (cPlayer & a_Player) override;
-	virtual bool OnPlayerTossingItem        (cPlayer & a_Player) override;
-	virtual bool OnPlayerUsedBlock          (cPlayer & a_Player, int a_BlockX, int a_BlockY, int a_BlockZ, char a_BlockFace, int a_CursorX, int a_CursorY, int a_CursorZ, BLOCKTYPE a_BlockType, NIBBLETYPE a_BlockMeta) override;
-	virtual bool OnPlayerUsedItem           (cPlayer & a_Player, int a_BlockX, int a_BlockY, int a_BlockZ, char a_BlockFace, int a_CursorX, int a_CursorY, int a_CursorZ) override;
-	virtual bool OnPlayerUsingBlock         (cPlayer & a_Player, int a_BlockX, int a_BlockY, int a_BlockZ, char a_BlockFace, int a_CursorX, int a_CursorY, int a_CursorZ, BLOCKTYPE a_BlockType, NIBBLETYPE a_BlockMeta) override;
-	virtual bool OnPlayerUsingItem          (cPlayer & a_Player, int a_BlockX, int a_BlockY, int a_BlockZ, char a_BlockFace, int a_CursorX, int a_CursorY, int a_CursorZ) override;
-	virtual bool OnPluginMessage            (cClientHandle & a_Client, const AString & a_Channel, const AString & a_Message) override;
-	virtual bool OnPluginsLoaded            (void) override;
-	virtual bool OnPostCrafting             (const cPlayer * a_Player, const cCraftingGrid * a_Grid, cCraftingRecipe * a_Recipe) override;
-	virtual bool OnPreCrafting              (const cPlayer * a_Player, const cCraftingGrid * a_Grid, cCraftingRecipe * a_Recipe) override;
-	virtual bool OnProjectileHitBlock       (cProjectileEntity & a_Projectile, int a_BlockX, int a_BlockY, int a_BlockZ, eBlockFace a_Face, const Vector3d & a_BlockHitPos) override;
-	virtual bool OnProjectileHitEntity      (cProjectileEntity & a_Projectile, cEntity & a_HitEntity) override;
-	virtual bool OnServerPing               (cClientHandle & a_ClientHandle, AString & a_ServerDescription, int & a_OnlinePlayersCount, int & a_MaxPlayersCount, AString & a_Favicon) override;
-	virtual bool OnSpawnedEntity            (cWorld & a_World, cEntity & a_Entity) override;
-	virtual bool OnSpawnedMonster           (cWorld & a_World, cMonster & a_Monster) override;
-	virtual bool OnSpawningEntity           (cWorld & a_World, cEntity & a_Entity) override;
-	virtual bool OnSpawningMonster          (cWorld & a_World, cMonster & a_Monster) override;
-	virtual bool OnTakeDamage               (cEntity & a_Receiver, TakeDamageInfo & a_TakeDamageInfo) override;
-	virtual bool OnUpdatedSign              (cWorld * a_World, int a_BlockX, int a_BlockY, int a_BlockZ, const AString & a_Line1, const AString & a_Line2, const AString & a_Line3, const AString & a_Line4, cPlayer * a_Player) override;
-	virtual bool OnUpdatingSign             (cWorld * a_World, int a_BlockX, int a_BlockY, int a_BlockZ,       AString & a_Line1,       AString & a_Line2,       AString & a_Line3,       AString & a_Line4, cPlayer * a_Player) override;
-	virtual bool OnWeatherChanged           (cWorld & a_World) override;
-	virtual bool OnWeatherChanging          (cWorld & a_World, eWeather & a_NewWeather) override;
-	virtual bool OnWorldStarted             (cWorld & a_World) override;
-	virtual bool OnWorldTick                (cWorld & a_World, float a_Dt, int a_LastTickDurationMSec) override;
-	
-	virtual bool HandleCommand(const AStringVector & a_Split, cPlayer * a_Player) override;
-	
-	virtual bool HandleConsoleCommand(const AStringVector & a_Split, cCommandOutputCallback & a_Output) override;
-
-	virtual void ClearCommands(void) override;
-	
-	virtual void ClearConsoleCommands(void) override;
->>>>>>> e9dda864
 
 	/** Returns true if the plugin contains the function for the specified hook type, using the old-style registration (#121) */
 	bool CanAddOldStyleHook(int a_HookType);
