--- conflicted
+++ resolved
@@ -55,12 +55,6 @@
 	static bool CanSpawnHere(cChunk * a_Chunk, int a_RelX, int a_RelY, int a_RelZ, cMonster::eType a_MobType, EMCSBiome a_Biome);
 
 protected :
-<<<<<<< HEAD
-=======
-	// return true if specified type of mob can spawn on specified block
-	bool CanSpawnHere(cChunk * a_Chunk, int a_RelX, int a_RelY, int a_RelZ, eMonsterType a_MobType, EMCSBiome a_Biome);
->>>>>>> 305778f2
-
 	// return a random type that can spawn on specified biome.
 	// returns E_ENTITY_TYPE_DONOTUSE if none is possible
 	eMonsterType ChooseMobType(EMCSBiome a_Biome);
@@ -68,7 +62,6 @@
 	// add toAdd inside toAddIn, if toAdd is in m_AllowedTypes
 	void addIfAllowed(eMonsterType toAdd, std::set<eMonsterType> & toAddIn);
 
-protected :
 	cMonster::eFamily m_MonsterFamily;
 	std::set<eMonsterType> m_AllowedTypes;
 	bool m_NewPack;
