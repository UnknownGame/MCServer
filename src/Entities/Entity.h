
#pragma once

#include "../Item.h"
#include "../Vector3d.h"
#include "../Vector3f.h"
#include "../Vector3i.h"





// Place this macro in the public section of each cEntity descendant class and you're done :)
#define CLASS_PROTODEF(classname) \
	virtual bool IsA(const char * a_ClassName) const override\
	{ \
		return ((strcmp(a_ClassName, #classname) == 0) || super::IsA(a_ClassName)); \
	} \
	virtual const char * GetClass(void) const override \
	{ \
		return #classname; \
	} \
	static const char * GetClassStatic(void) \
	{ \
		return #classname; \
	} \
	virtual const char * GetParentClass(void) const override \
	{ \
		return super::GetClass(); \
	}

#define POSX_TOINT (int)floor(GetPosX())
#define POSY_TOINT (int)floor(GetPosY())
#define POSZ_TOINT (int)floor(GetPosZ())
#define POS_TOINT  Vector3i(POSXTOINT, POSYTOINT, POSZTOINT)





class cWorld;
class cClientHandle;
class cPlayer;
class cChunk;





// tolua_begin
struct TakeDamageInfo
{
	eDamageType DamageType;   // Where does the damage come from? Being hit / on fire / contact with cactus / ...
	cEntity *   Attacker;     // The attacking entity; valid only for dtAttack
	int         RawDamage;    // What damage would the receiver get without any armor. Usually: attacker mob type + weapons
	int         FinalDamage;  // What actual damage will be received. Usually: m_RawDamage minus armor
	Vector3d    Knockback;    // The amount and direction of knockback received from the damage
	// TODO: Effects - list of effects that the hit is causing. Unknown representation yet
} ;
// tolua_end





// tolua_begin
class cEntity
{
public:

	enum eEntityType
	{
		etEntity,  // For all other types
		etPlayer,
		etPickup,
		etMonster,
		etFallingBlock,
		etMinecart,
		etBoat,
		etTNT,
		etProjectile,
		etExpOrb,
		etFloater,
<<<<<<< HEAD
		etItemFrame,
=======
		etPainting,
>>>>>>> 98332c5b
		
		// Common variations
		etMob = etMonster,  // DEPRECATED, use etMonster instead!
	} ;
	
	// tolua_end

	enum
	{
		ENTITY_STATUS_HURT            = 2,
		ENTITY_STATUS_DEAD            = 3,
		ENTITY_STATUS_WOLF_TAMING     = 6,
		ENTITY_STATUS_WOLF_TAMED      = 7,
		ENTITY_STATUS_WOLF_SHAKING    = 8,
		ENTITY_STATUS_EATING_ACCEPTED = 9,
		ENTITY_STATUS_SHEEP_EATING    = 10,
		ENTITY_STATUS_GOLEM_ROSING    = 11,
		ENTITY_STATUS_VILLAGER_HEARTS = 12,
		ENTITY_STATUS_VILLAGER_ANGRY  = 13,
		ENTITY_STATUS_VILLAGER_HAPPY  = 14,
		ENTITY_STATUS_WITCH_MAGICKING = 15,
		// It seems 16 (zombie conversion) is now done with metadata
		ENTITY_STATUS_FIREWORK_EXPLODE= 17,
	} ;
	
	enum
	{
		FIRE_TICKS_PER_DAMAGE = 10,  ///< How many ticks to wait between damaging an entity when it stands in fire
		FIRE_DAMAGE = 1,             ///< How much damage to deal when standing in fire
		LAVA_TICKS_PER_DAMAGE = 10,  ///< How many ticks to wait between damaging an entity when it stands in lava
		LAVA_DAMAGE = 5,             ///< How much damage to deal when standing in lava
		BURN_TICKS_PER_DAMAGE = 20,  ///< How many ticks to wait between damaging an entity when it is burning
		BURN_DAMAGE = 1,             ///< How much damage to deal when the entity is burning
		BURN_TICKS = 200,            ///< How long to keep an entity burning after it has stood in lava / fire
		MAX_AIR_LEVEL = 300,         ///< Maximum air an entity can have
		DROWNING_TICKS = 20,         ///< Number of ticks per heart of damage
	} ;
	
	cEntity(eEntityType a_EntityType, double a_X, double a_Y, double a_Z, double a_Width, double a_Height);
	virtual ~cEntity();

	/// Spawns the entity in the world; returns true if spawned, false if not (plugin disallowed)
	virtual bool Initialize(cWorld * a_World);

	// tolua_begin
	
	eEntityType GetEntityType(void) const { return m_EntityType; }
	
	bool IsPlayer      (void) const { return (m_EntityType == etPlayer); }
	bool IsPickup      (void) const { return (m_EntityType == etPickup); }
	bool IsMob         (void) const { return (m_EntityType == etMonster); }
	bool IsFallingBlock(void) const { return (m_EntityType == etFallingBlock); }
	bool IsMinecart    (void) const { return (m_EntityType == etMinecart); }
	bool IsBoat        (void) const { return (m_EntityType == etBoat); }
	bool IsTNT         (void) const { return (m_EntityType == etTNT); }
	bool IsProjectile  (void) const { return (m_EntityType == etProjectile); }
	bool IsExpOrb      (void) const { return (m_EntityType == etExpOrb); }
	bool IsFloater     (void) const { return (m_EntityType == etFloater); }
<<<<<<< HEAD
	bool IsItemFrame   (void) const { return (m_EntityType == etItemFrame); }
=======
	bool IsPainting    (void) const { return (m_EntityType == etPainting); }
>>>>>>> 98332c5b
	
	/// Returns true if the entity is of the specified class or a subclass (cPawn's IsA("cEntity") returns true)
	virtual bool IsA(const char * a_ClassName) const;
	
	/// Returns the topmost class name for the object
	virtual const char * GetClass(void) const;
	
	// Returns the class name of this class
	static const char * GetClassStatic(void);
	
	/// Returns the topmost class's parent class name for the object. cEntity returns an empty string (no parent).
	virtual const char * GetParentClass(void) const;

	cWorld * GetWorld(void) const { return m_World; }

	double           GetHeadYaw   (void) const { return m_HeadYaw; }
	double           GetHeight    (void) const { return m_Height;  }
	double           GetMass      (void) const { return m_Mass;    }
	const Vector3d & GetPosition  (void) const { return m_Pos;     }
	double           GetPosX      (void) const { return m_Pos.x;   }
	double           GetPosY      (void) const { return m_Pos.y;   }
	double           GetPosZ      (void) const { return m_Pos.z;   }
	const Vector3d & GetRot       (void) const { return m_Rot;     }  // OBSOLETE, use individual GetYaw(), GetPitch, GetRoll() components
	double           GetYaw       (void) const { return m_Rot.x;   }
	double           GetPitch     (void) const { return m_Rot.y;   }
	double           GetRoll      (void) const { return m_Rot.z;   }
	Vector3d         GetLookVector(void) const;
	const Vector3d & GetSpeed     (void) const { return m_Speed;   }
	double           GetSpeedX    (void) const { return m_Speed.x; }
	double           GetSpeedY    (void) const { return m_Speed.y; }
	double           GetSpeedZ    (void) const { return m_Speed.z; }
	double           GetWidth     (void) const { return m_Width;   }
	
	int GetChunkX(void) const {return (int)floor(m_Pos.x / cChunkDef::Width); }
	int GetChunkZ(void) const {return (int)floor(m_Pos.z / cChunkDef::Width); }

	void SetHeadYaw (double a_HeadYaw);
	void SetHeight  (double a_Height);
	void SetMass    (double a_Mass);
	void SetPosX    (double a_PosX);
	void SetPosY    (double a_PosY);
	void SetPosZ    (double a_PosZ);
	void SetPosition(double a_PosX, double a_PosY, double a_PosZ);
	void SetPosition(const Vector3d & a_Pos) { SetPosition(a_Pos.x, a_Pos.y, a_Pos.z); }
	void SetRot     (const Vector3f & a_Rot);  // OBSOLETE, use individual SetYaw(), SetPitch(), SetRoll() components
	void SetYaw     (double a_Yaw);
	void SetPitch   (double a_Pitch);
	void SetRoll    (double a_Roll);
	void SetSpeed   (double a_SpeedX, double a_SpeedY, double a_SpeedZ);
	void SetSpeed   (const Vector3d & a_Speed) { SetSpeed(a_Speed.x, a_Speed.y, a_Speed.z); }
	void SetSpeedX  (double a_SpeedX);
	void SetSpeedY  (double a_SpeedY);
	void SetSpeedZ  (double a_SpeedZ);
	void SetWidth   (double a_Width);
	
	void AddPosX    (double a_AddPosX);
	void AddPosY    (double a_AddPosY);
	void AddPosZ    (double a_AddPosZ);
	void AddPosition(double a_AddPosX, double a_AddPosY, double a_AddPosZ);
	void AddPosition(const Vector3d & a_AddPos) { AddPosition(a_AddPos.x,a_AddPos.y,a_AddPos.z);}
	void AddSpeed   (double a_AddSpeedX, double a_AddSpeedY, double a_AddSpeedZ);
	void AddSpeed   (const Vector3d & a_AddSpeed) { AddSpeed(a_AddSpeed.x,a_AddSpeed.y,a_AddSpeed.z);}
	void AddSpeedX  (double a_AddSpeedX);
	void AddSpeedY  (double a_AddSpeedY);
	void AddSpeedZ  (double a_AddSpeedZ);
	
	virtual void HandleSpeedFromAttachee(float a_Forward, float a_Sideways);
	void SteerVehicle(float a_Forward, float a_Sideways);

	inline int  GetUniqueID(void) const { return m_UniqueID; }
	inline bool IsDestroyed(void) const { return !m_IsInitialized; }

	/// Schedules the entity for destroying; if a_ShouldBroadcast is set to true, broadcasts the DestroyEntity packet
	void Destroy(bool a_ShouldBroadcast = true);

	/// Makes this pawn take damage from an attack by a_Attacker. Damage values are calculated automatically and DoTakeDamage() called
	void TakeDamage(cEntity & a_Attacker);
	
	/// Makes this entity take the specified damage. The final damage is calculated using current armor, then DoTakeDamage() called
	void TakeDamage(eDamageType a_DamageType, cEntity * a_Attacker, int a_RawDamage, double a_KnockbackAmount);

	/// Makes this entity take the specified damage. The values are packed into a TDI, knockback calculated, then sent through DoTakeDamage()
	void TakeDamage(eDamageType a_DamageType, cEntity * a_Attacker, int a_RawDamage, int a_FinalDamage, double a_KnockbackAmount);
	
	float GetGravity(void) const { return m_Gravity; }
	
	void SetGravity(float a_Gravity) { m_Gravity = a_Gravity; }
	
	/// Sets the rotation to match the speed vector (entity goes "face-forward")
	void SetYawFromSpeed(void);
	
	/// Sets the pitch to match the speed vector (entity gies "face-forward")
	void SetPitchFromSpeed(void);
	
	// tolua_end
	
	/// Makes this entity take damage specified in the a_TDI. The TDI is sent through plugins first, then applied
	virtual void DoTakeDamage(TakeDamageInfo & a_TDI);
	
	// tolua_begin

	/// Returns the hitpoints that this pawn can deal to a_Receiver using its equipped items
	virtual int GetRawDamageAgainst(const cEntity & a_Receiver);
	
	/// Returns the hitpoints out of a_RawDamage that the currently equipped armor would cover
	virtual int GetArmorCoverAgainst(const cEntity * a_Attacker, eDamageType a_DamageType, int a_RawDamage);
	
	/// Returns the knockback amount that the currently equipped items would cause to a_Receiver on a hit
	virtual double GetKnockbackAmountAgainst(const cEntity & a_Receiver);
	
	/// Returns the curently equipped weapon; empty item if none
	virtual cItem GetEquippedWeapon(void) const { return cItem(); }
	
	/// Returns the currently equipped helmet; empty item if none
	virtual cItem GetEquippedHelmet(void) const { return cItem(); }
	
	/// Returns the currently equipped chestplate; empty item if none
	virtual cItem GetEquippedChestplate(void) const { return cItem(); }

	/// Returns the currently equipped leggings; empty item if none
	virtual cItem GetEquippedLeggings(void) const { return cItem(); }
	
	/// Returns the currently equipped boots; empty item if none
	virtual cItem GetEquippedBoots(void) const { return cItem(); }

	/// Called when the health drops below zero. a_Killer may be NULL (environmental damage)
	virtual void KilledBy(cEntity * a_Killer);

	/// Heals the specified amount of HPs
	void Heal(int a_HitPoints);
	
	/// Returns the health of this entity
	int GetHealth(void) const { return m_Health; }
	
	/// Sets the health of this entity; doesn't broadcast any hurt animation
	void SetHealth(int a_Health);
	
	// tolua_end

	virtual void Tick(float a_Dt, cChunk & a_Chunk);
	
	/// Handles the physics of the entity - updates position based on speed, updates speed based on environment
	virtual void HandlePhysics(float a_Dt, cChunk & a_Chunk);
	
	/// Updates the state related to this entity being on fire
	virtual void TickBurning(cChunk & a_Chunk);
	
	/// Handles when the entity is in the void
	virtual void TickInVoid(cChunk & a_Chunk);

	/// Called when the entity starts burning
	virtual void OnStartedBurning(void);
	
	/// Called when the entity finishes burning
	virtual void OnFinishedBurning(void);
	
	// tolua_begin
	
	/// Sets the maximum value for the health
	void SetMaxHealth(int a_MaxHealth);

	int GetMaxHealth(void) const { return m_MaxHealth; }
	
	/// Puts the entity on fire for the specified amount of ticks
	void StartBurning(int a_TicksLeftBurning);
	
	/// Stops the entity from burning, resets all burning timers
	void StopBurning(void);
	
	// tolua_end

	/** Descendants override this function to send a command to the specified client to spawn the entity on the client.
	To spawn on all eligible clients, use cChunkMap::BroadcastSpawnEntity()
	*/
	virtual void SpawnOn(cClientHandle & a_Client) = 0;

	// tolua_begin
	
	/// Teleports to the entity specified
	virtual void TeleportToEntity(cEntity & a_Entity);
	
	/// Teleports to the coordinates specified
	virtual void TeleportToCoords(double a_PosX, double a_PosY, double a_PosZ);
	
	// tolua_end
	
	/// Updates clients of changes in the entity.
	virtual void BroadcastMovementUpdate(const cClientHandle * a_Exclude = NULL);
	
	/// Attaches to the specified entity; detaches from any previous one first
	void AttachTo(cEntity * a_AttachTo);
	
	/// Detaches from the currently attached entity, if any
	virtual void Detach(void);
	
	/// Makes sure head yaw is not over the specified range.
	void WrapHeadYaw();

	/// Makes sure rotation is not over the specified range.
	void WrapRotation();

	/// Makes speed is not over 20. Max speed is 20 blocks / second
	void WrapSpeed();
	
	// tolua_begin
	
	// COMMON metadata flags; descendants may override the defaults:
	virtual bool IsOnFire   (void) const {return (m_TicksLeftBurning > 0); }
	virtual bool IsCrouched (void) const {return false; }
	virtual bool IsRiding   (void) const {return false; }
	virtual bool IsSprinting(void) const {return false; }
	virtual bool IsRclking  (void) const {return false; }
	virtual bool IsInvisible(void) const { return false; }

	/** Returns whether the player is swimming or not */
	virtual bool IsSwimming(void) const{ return m_IsSwimming; }
	/** Return whether the player is under water or not */
	virtual bool IsSubmerged(void) const{ return m_IsSubmerged; }
	/** Gets remaining air of a monster */
	int GetAirLevel(void) const { return m_AirLevel; }
	
	// tolua_end
	
	/// Called when the specified player right-clicks this entity
	virtual void OnRightClicked(cPlayer &) {};

	/// Returns the list of drops for this pawn when it is killed. May check a_Killer for special handling (sword of looting etc.). Called from KilledBy().
	virtual void GetDrops(cItems & a_Drops, cEntity * a_Killer = NULL) 
	{
		UNUSED(a_Drops);
		UNUSED(a_Killer);
	}

protected:
	static cCriticalSection m_CSCount;
	static int m_EntityCount;
	
	int m_UniqueID;
	
	int m_Health;
	int m_MaxHealth;
	
	/// The entity to which this entity is attached (vehicle), NULL if none
	cEntity * m_AttachedTo;
	
	/// The entity which is attached to this entity (rider), NULL if none
	cEntity * m_Attachee;

	// Flags that signal that we haven't updated the clients with the latest.
	bool     m_bDirtyHead;
	bool     m_bDirtyOrientation;
	bool     m_bDirtyPosition;
	bool     m_bDirtySpeed;

	bool     m_bOnGround;
	float    m_Gravity;
	
	// Last Position.
	double m_LastPosX, m_LastPosY, m_LastPosZ;

	// This variables keep track of the last time a packet was sent
	Int64 m_TimeLastTeleportPacket, m_TimeLastMoveReltPacket, m_TimeLastSpeedPacket;  // In ticks

	bool m_IsInitialized;  // Is set to true when it's initialized, until it's destroyed (Initialize() till Destroy() )

	eEntityType m_EntityType;
	
	cWorld * m_World;
	
	/// Time, in ticks, since the last damage dealt by being on fire. Valid only if on fire (IsOnFire())
	int m_TicksSinceLastBurnDamage;
	
	/// Time, in ticks, since the last damage dealt by standing in lava. Reset to zero when moving out of lava.
	int m_TicksSinceLastLavaDamage;
	
	/// Time, in ticks, since the last damage dealt by standing in fire. Reset to zero when moving out of fire.
	int m_TicksSinceLastFireDamage;
	
	/// Time, in ticks, until the entity extinguishes its fire
	int m_TicksLeftBurning;
	
	/// Time, in ticks, since the last damage dealt by the void. Reset to zero when moving out of the void.
	int m_TicksSinceLastVoidDamage;

	virtual void Destroyed(void) {} // Called after the entity has been destroyed

	void SetWorld(cWorld * a_World) { m_World = a_World; }

	/** Called in each tick to handle air-related processing i.e. drowning */
	virtual void HandleAir();
	/** Called once per tick to set IsSwimming and IsSubmerged */
	virtual void SetSwimState(cChunk & a_Chunk);

	/** If an entity is currently swimming in or submerged under water */
	bool m_IsSwimming, m_IsSubmerged;

	/** Air level of a mobile */
	int m_AirLevel;
	int m_AirTickTimer;
	
private:
	// Measured in degrees, [-180, +180)
	double   m_HeadYaw;
	
	// Measured in meter/second (m/s)
	Vector3d m_Speed;
	
	// Measured in degrees, [-180, +180)
	Vector3d m_Rot;
	
	/// Position of the entity's XZ center and Y bottom
	Vector3d m_Pos;
	
	// Measured in meter / second
	Vector3d m_WaterSpeed;
	
	// Measured in Kilograms (Kg)
	double m_Mass;
	
	/// Width of the entity, in the XZ plane. Since entities are represented as cylinders, this is more of a diameter.
	double m_Width;
	
	/// Height of the entity (Y axis)
	double m_Height;
} ;  // tolua_export

typedef std::list<cEntity *> cEntityList;



<|MERGE_RESOLUTION|>--- conflicted
+++ resolved
@@ -81,11 +81,8 @@
 		etProjectile,
 		etExpOrb,
 		etFloater,
-<<<<<<< HEAD
 		etItemFrame,
-=======
 		etPainting,
->>>>>>> 98332c5b
 		
 		// Common variations
 		etMob = etMonster,  // DEPRECATED, use etMonster instead!
@@ -144,11 +141,8 @@
 	bool IsProjectile  (void) const { return (m_EntityType == etProjectile); }
 	bool IsExpOrb      (void) const { return (m_EntityType == etExpOrb); }
 	bool IsFloater     (void) const { return (m_EntityType == etFloater); }
-<<<<<<< HEAD
 	bool IsItemFrame   (void) const { return (m_EntityType == etItemFrame); }
-=======
 	bool IsPainting    (void) const { return (m_EntityType == etPainting); }
->>>>>>> 98332c5b
 	
 	/// Returns true if the entity is of the specified class or a subclass (cPawn's IsA("cEntity") returns true)
 	virtual bool IsA(const char * a_ClassName) const;
