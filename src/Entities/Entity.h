
#pragma once

#include "../Item.h"
#include "../Vector3.h"





// Place this macro in the public section of each cEntity descendant class and you're done :)
#define CLASS_PROTODEF(classname) \
	virtual bool IsA(const char * a_ClassName) const override\
	{ \
		return ((strcmp(a_ClassName, #classname) == 0) || super::IsA(a_ClassName)); \
	} \
	virtual const char * GetClass(void) const override \
	{ \
		return #classname; \
	} \
	static const char * GetClassStatic(void) \
	{ \
		return #classname; \
	} \
	virtual const char * GetParentClass(void) const override \
	{ \
		return super::GetClass(); \
	}

#define POSX_TOINT (int)floor(GetPosX())
#define POSY_TOINT (int)floor(GetPosY())
#define POSZ_TOINT (int)floor(GetPosZ())
#define POS_TOINT  Vector3i(POSXTOINT, POSYTOINT, POSZTOINT)

#define GET_AND_VERIFY_CURRENT_CHUNK(ChunkVarName, X, Z) cChunk * ChunkVarName = a_Chunk.GetNeighborChunk(X, Z); if ((ChunkVarName == NULL) || !ChunkVarName->IsValid()) { return; }





class cWorld;
class cClientHandle;
class cPlayer;
class cChunk;





// tolua_begin
struct TakeDamageInfo
{
	eDamageType DamageType;   // Where does the damage come from? Being hit / on fire / contact with cactus / ...
	cEntity *   Attacker;     // The attacking entity; valid only for dtAttack
	int         RawDamage;    // What damage would the receiver get without any armor. Usually: attacker mob type + weapons
	int         FinalDamage;  // What actual damage will be received. Usually: m_RawDamage minus armor
	Vector3d    Knockback;    // The amount and direction of knockback received from the damage
	// TODO: Effects - list of effects that the hit is causing. Unknown representation yet
} ;
// tolua_end





// tolua_begin
class cEntity
{
public:

	enum eEntityType
	{
		etEntity,  // For all other types
		etEnderCrystal,
		etPlayer,
		etPickup,
		etMonster,
		etFallingBlock,
		etMinecart,
		etBoat,
		etTNT,
		etProjectile,
		etExpOrb,
		etFloater,
		etItemFrame,
		etPainting,
		
		// Common variations
		etMob = etMonster,  // DEPRECATED, use etMonster instead!
	} ;
	
	// tolua_end
	
	enum eEntityStatus
	{
		// TODO: Investiagate 0, 1, and 5 as Wiki.vg is not certain

		// Entity becomes coloured red
		esGenericHurt            = 2,
		// Entity plays death animation (entity falls to ground)
		esGenericDead            = 3,
		// Iron Golem plays attack animation (arms lift and fall)
		esIronGolemAttacking     = 4,
		// Wolf taming particles spawn (smoke)
		esWolfTaming             = 6,
		// Wolf tamed particles spawn (hearts)
		esWolfTamed              = 7,
		// Wolf plays water removal animation (shaking and water particles)
		esWolfDryingWater        = 8,
		// Informs client that eating was accepted
		esPlayerEatingAccepted   = 9,
		// Sheep plays eating animation (head lowers to ground)
		esSheepEating            = 10,
		// Iron Golem holds gift to villager children
		esIronGolemGivingPlant   = 11,
		// Villager spawns heart particles
		esVillagerBreeding       = 12,
		// Villager spawns thunderclound particles
		esVillagerAngry          = 13,
		// Villager spawns green crosses
		esVillagerHappy          = 14,
		// Witch spawns magic particle (TODO: investigation into what this is)
		esWitchMagicking         = 15,

		// It seems 16 (zombie conversion) is now done with metadata

		// Informs client to explode a firework based on its metadata
		esFireworkExploding      = 17,
	} ;
	
	enum
	{
		FIRE_TICKS_PER_DAMAGE = 10,  ///< How many ticks to wait between damaging an entity when it stands in fire
		FIRE_DAMAGE = 1,             ///< How much damage to deal when standing in fire
		LAVA_TICKS_PER_DAMAGE = 10,  ///< How many ticks to wait between damaging an entity when it stands in lava
		LAVA_DAMAGE = 5,             ///< How much damage to deal when standing in lava
		BURN_TICKS_PER_DAMAGE = 20,  ///< How many ticks to wait between damaging an entity when it is burning
		BURN_DAMAGE = 1,             ///< How much damage to deal when the entity is burning
		BURN_TICKS = 200,            ///< How long to keep an entity burning after it has stood in lava / fire
		MAX_AIR_LEVEL = 300,         ///< Maximum air an entity can have
		DROWNING_TICKS = 20,         ///< Number of ticks per heart of damage
		VOID_BOUNDARY = -46,         ///< At what position Y to begin applying void damage
		FALL_DAMAGE_HEIGHT = 4       ///< At what position Y fall damage is applied
	} ;
	
	cEntity(eEntityType a_EntityType, double a_X, double a_Y, double a_Z, double a_Width, double a_Height);
	virtual ~cEntity();

	/** Spawns the entity in the world; returns true if spawned, false if not (plugin disallowed).
	Adds the entity to the world. */
	virtual bool Initialize(cWorld & a_World);

	// tolua_begin
	
	eEntityType GetEntityType(void) const { return m_EntityType; }
	
	bool IsEnderCrystal(void) const { return (m_EntityType == etEnderCrystal); }
	bool IsPlayer      (void) const { return (m_EntityType == etPlayer);       }
	bool IsPickup      (void) const { return (m_EntityType == etPickup);       }
	bool IsMob         (void) const { return (m_EntityType == etMonster);      }
	bool IsFallingBlock(void) const { return (m_EntityType == etFallingBlock); }
	bool IsMinecart    (void) const { return (m_EntityType == etMinecart);     }
	bool IsBoat        (void) const { return (m_EntityType == etBoat);         }
	bool IsTNT         (void) const { return (m_EntityType == etTNT);          }
	bool IsProjectile  (void) const { return (m_EntityType == etProjectile);   }
	bool IsExpOrb      (void) const { return (m_EntityType == etExpOrb);       }
	bool IsFloater     (void) const { return (m_EntityType == etFloater);      }
	bool IsItemFrame   (void) const { return (m_EntityType == etItemFrame);    }
	bool IsPainting    (void) const { return (m_EntityType == etPainting);     }
	
	/// Returns true if the entity is of the specified class or a subclass (cPawn's IsA("cEntity") returns true)
	virtual bool IsA(const char * a_ClassName) const;
	
	/// Returns the topmost class name for the object
	virtual const char * GetClass(void) const;
	
	// Returns the class name of this class
	static const char * GetClassStatic(void);
	
	/// Returns the topmost class's parent class name for the object. cEntity returns an empty string (no parent).
	virtual const char * GetParentClass(void) const;

	cWorld * GetWorld(void) const { return m_World; }

	double           GetHeadYaw   (void) const { return m_HeadYaw; }  // In degrees
	double           GetHeight    (void) const { return m_Height;  }
	double           GetMass      (void) const { return m_Mass;    }
	const Vector3d & GetPosition  (void) const { return m_Pos;     }
	double           GetPosX      (void) const { return m_Pos.x;   }
	double           GetPosY      (void) const { return m_Pos.y;   }
	double           GetPosZ      (void) const { return m_Pos.z;   }
	const Vector3d & GetRot       (void) const { return m_Rot;     }  // OBSOLETE, use individual GetYaw(), GetPitch, GetRoll() components
	double           GetYaw       (void) const { return m_Rot.x;   }  // In degrees, [-180, +180)
	double           GetPitch     (void) const { return m_Rot.y;   }  // In degrees, [-180, +180), but normal client clips to [-90, +90]
	double           GetRoll      (void) const { return m_Rot.z;   }  // In degrees, unused in current client
	Vector3d         GetLookVector(void) const;
	const Vector3d & GetSpeed     (void) const { return m_Speed;   }
	double           GetSpeedX    (void) const { return m_Speed.x; }
	double           GetSpeedY    (void) const { return m_Speed.y; }
	double           GetSpeedZ    (void) const { return m_Speed.z; }
	double           GetWidth     (void) const { return m_Width;   }
	
	int GetChunkX(void) const {return (int)floor(m_Pos.x / cChunkDef::Width); }
	int GetChunkZ(void) const {return (int)floor(m_Pos.z / cChunkDef::Width); }

	void SetHeadYaw (double a_HeadYaw);
	void SetHeight  (double a_Height);
	void SetMass    (double a_Mass);
	void SetPosX    (double a_PosX);
	void SetPosY    (double a_PosY);
	void SetPosZ    (double a_PosZ);
	void SetPosition(double a_PosX, double a_PosY, double a_PosZ);
	void SetPosition(const Vector3d & a_Pos) { SetPosition(a_Pos.x, a_Pos.y, a_Pos.z); }
	void SetRot     (const Vector3f & a_Rot);  // OBSOLETE, use individual SetYaw(), SetPitch(), SetRoll() components
	void SetYaw     (double a_Yaw);    // In degrees, normalizes to [-180, +180)
	void SetPitch   (double a_Pitch);  // In degrees, normalizes to [-180, +180)
	void SetRoll    (double a_Roll);   // In degrees, normalizes to [-180, +180)

	/** Sets the speed of the entity, measured in m / sec */
	void SetSpeed(double a_SpeedX, double a_SpeedY, double a_SpeedZ);
	
	/** Sets the speed of the entity, measured in m / sec */
	void SetSpeed(const Vector3d & a_Speed) { SetSpeed(a_Speed.x, a_Speed.y, a_Speed.z); }
	
	/** Sets the speed in the X axis, leaving the other speed components intact. Measured in m / sec. */
	void SetSpeedX(double a_SpeedX);
	
	/** Sets the speed in the Y axis, leaving the other speed components intact. Measured in m / sec. */
	void SetSpeedY(double a_SpeedY);
	
	/** Sets the speed in the Z axis, leaving the other speed components intact. Measured in m / sec. */
	void SetSpeedZ(double a_SpeedZ);
	
	void SetWidth   (double a_Width);
	
	void AddPosX    (double a_AddPosX);
	void AddPosY    (double a_AddPosY);
	void AddPosZ    (double a_AddPosZ);
	void AddPosition(double a_AddPosX, double a_AddPosY, double a_AddPosZ);
	void AddPosition(const Vector3d & a_AddPos) { AddPosition(a_AddPos.x,a_AddPos.y,a_AddPos.z);}
	void AddSpeed   (double a_AddSpeedX, double a_AddSpeedY, double a_AddSpeedZ);
	void AddSpeed   (const Vector3d & a_AddSpeed) { AddSpeed(a_AddSpeed.x,a_AddSpeed.y,a_AddSpeed.z);}
	void AddSpeedX  (double a_AddSpeedX);
	void AddSpeedY  (double a_AddSpeedY);
	void AddSpeedZ  (double a_AddSpeedZ);
	
	virtual void HandleSpeedFromAttachee(float a_Forward, float a_Sideways);
	void SteerVehicle(float a_Forward, float a_Sideways);

	inline int  GetUniqueID(void) const { return m_UniqueID; }
	inline bool IsDestroyed(void) const { return !m_IsInitialized; }

	/// Schedules the entity for destroying; if a_ShouldBroadcast is set to true, broadcasts the DestroyEntity packet
	void Destroy(bool a_ShouldBroadcast = true);

	/// Makes this pawn take damage from an attack by a_Attacker. Damage values are calculated automatically and DoTakeDamage() called
	void TakeDamage(cEntity & a_Attacker);
	
	/// Makes this entity take the specified damage. The final damage is calculated using current armor, then DoTakeDamage() called
	void TakeDamage(eDamageType a_DamageType, cEntity * a_Attacker, int a_RawDamage, double a_KnockbackAmount);

	/// Makes this entity take the specified damage. The values are packed into a TDI, knockback calculated, then sent through DoTakeDamage()
	void TakeDamage(eDamageType a_DamageType, cEntity * a_Attacker, int a_RawDamage, int a_FinalDamage, double a_KnockbackAmount);
	
	float GetGravity(void) const { return m_Gravity; }
	
	void SetGravity(float a_Gravity) { m_Gravity = a_Gravity; }
	
	/// Sets the rotation to match the speed vector (entity goes "face-forward")
	void SetYawFromSpeed(void);
	
	/// Sets the pitch to match the speed vector (entity gies "face-forward")
	void SetPitchFromSpeed(void);
	
	// tolua_end
	
	/** Makes this entity take damage specified in the a_TDI.
	The TDI is sent through plugins first, then applied.
	If it returns false, the entity hasn't receive any damage. */
	virtual bool DoTakeDamage(TakeDamageInfo & a_TDI);
	
	// tolua_begin

	/// Returns the hitpoints that this pawn can deal to a_Receiver using its equipped items
	virtual int GetRawDamageAgainst(const cEntity & a_Receiver);
	
	/** Returns whether armor will protect against the passed damage type **/
	virtual bool ArmorCoversAgainst(eDamageType a_DamageType);
	
	/// Returns the hitpoints out of a_RawDamage that the currently equipped armor would cover
	virtual int GetArmorCoverAgainst(const cEntity * a_Attacker, eDamageType a_DamageType, int a_RawDamage);
	
	/// Returns the knockback amount that the currently equipped items would cause to a_Receiver on a hit
	virtual double GetKnockbackAmountAgainst(const cEntity & a_Receiver);
	
	/// Returns the curently equipped weapon; empty item if none
	virtual cItem GetEquippedWeapon(void) const { return cItem(); }
	
	/// Returns the currently equipped helmet; empty item if none
	virtual cItem GetEquippedHelmet(void) const { return cItem(); }
	
	/// Returns the currently equipped chestplate; empty item if none
	virtual cItem GetEquippedChestplate(void) const { return cItem(); }

	/// Returns the currently equipped leggings; empty item if none
	virtual cItem GetEquippedLeggings(void) const { return cItem(); }
	
	/// Returns the currently equipped boots; empty item if none
	virtual cItem GetEquippedBoots(void) const { return cItem(); }

	/// Called when the health drops below zero. a_Killer may be NULL (environmental damage)
	virtual void KilledBy(cEntity * a_Killer);

	/// Called when the entity kills another entity
	virtual void Killed(cEntity * a_Victim) {}

	/// Heals the specified amount of HPs
	void Heal(int a_HitPoints);
	
	/// Returns the health of this entity
	int GetHealth(void) const { return m_Health; }
	
	/// Sets the health of this entity; doesn't broadcast any hurt animation
	void SetHealth(int a_Health);
	
	// tolua_end

	virtual void Tick(float a_Dt, cChunk & a_Chunk);
	
	/// Handles the physics of the entity - updates position based on speed, updates speed based on environment
	virtual void HandlePhysics(float a_Dt, cChunk & a_Chunk);
	
	/// Updates the state related to this entity being on fire
	virtual void TickBurning(cChunk & a_Chunk);

	/** Detects the time for application of cacti damage */
	virtual void DetectCacti(void);

	/** Detects whether we are in a portal block and begins teleportation procedures if so */
	virtual void DetectPortal(void);
	
	/// Handles when the entity is in the void
	virtual void TickInVoid(cChunk & a_Chunk);

	/// Called when the entity starts burning
	virtual void OnStartedBurning(void);
	
	/// Called when the entity finishes burning
	virtual void OnFinishedBurning(void);
	
	// tolua_begin
	
	/// Sets the maximum value for the health
	void SetMaxHealth(int a_MaxHealth);

	int GetMaxHealth(void) const { return m_MaxHealth; }
	
	/// Sets whether the entity is fireproof
	void SetIsFireproof(bool a_IsFireproof);
	
	bool IsFireproof(void) const { return m_IsFireproof; }
	
	/// Puts the entity on fire for the specified amount of ticks
	void StartBurning(int a_TicksLeftBurning);
	
	/// Stops the entity from burning, resets all burning timers
	void StopBurning(void);
	
	// tolua_end

	/** Descendants override this function to send a command to the specified client to spawn the entity on the client.
	To spawn on all eligible clients, use cChunkMap::BroadcastSpawnEntity()
	*/
	virtual void SpawnOn(cClientHandle & a_Client) = 0;

	// tolua_begin
	
	/// Teleports to the entity specified
	virtual void TeleportToEntity(cEntity & a_Entity);
	
	/// Teleports to the coordinates specified
	virtual void TeleportToCoords(double a_PosX, double a_PosY, double a_PosZ);

	/** Moves entity to specified world */
	virtual bool MoveToWorld(const AString & a_WorldName, cWorld * a_World = NULL, bool a_ShouldSendRespawn = true);
	
	// tolua_end

	/** Returns if the entity is travelling through a portal. Set to true by MoveToWorld and to false when the entity is removed by the old chunk */
	bool IsTravellingThroughPortal(void) const { return m_IsTravellingThroughPortal; }

	/** Sets if the entity has begun travelling through a portal or not */
	void SetIsTravellingThroughPortal(bool a_Flag) { m_IsTravellingThroughPortal = a_Flag; }
	
	/// Updates clients of changes in the entity.
	virtual void BroadcastMovementUpdate(const cClientHandle * a_Exclude = NULL);
	
	/// Attaches to the specified entity; detaches from any previous one first
	void AttachTo(cEntity * a_AttachTo);
	
	/// Detaches from the currently attached entity, if any
	virtual void Detach(void);
	
	/// Makes sure head yaw is not over the specified range.
	void WrapHeadYaw();

	/// Makes sure rotation is not over the specified range.
	void WrapRotation();

	/// Makes speed is not over 20. Max speed is 20 blocks / second
	void WrapSpeed();
	
	// tolua_begin
	
	// COMMON metadata flags; descendants may override the defaults:
	virtual bool IsOnFire   (void) const {return (m_TicksLeftBurning > 0); }
	virtual bool IsCrouched (void) const {return false; }
	virtual bool IsRiding   (void) const {return false; }
	virtual bool IsSprinting(void) const {return false; }
	virtual bool IsRclking  (void) const {return false; }
	virtual bool IsInvisible(void) const { return false; }

	/** Returns whether the player is swimming or not */
	virtual bool IsSwimming(void) const{ return m_IsSwimming; }
	/** Return whether the player is under water or not */
	virtual bool IsSubmerged(void) const{ return m_IsSubmerged; }
	/** Gets remaining air of a monster */
	int GetAirLevel(void) const { return m_AirLevel; }

	/** Gets the invulnerable ticks from the entity */
	int GetInvulnerableTicks(void) const { return m_InvulnerableTicks; }

	/** Set the invulnerable ticks from the entity */
	void SetInvulnerableTicks(int a_InvulnerableTicks) { m_InvulnerableTicks = a_InvulnerableTicks; }
	
	// tolua_end
	
	/// Called when the specified player right-clicks this entity
	virtual void OnRightClicked(cPlayer &) {};

	/// Returns the list of drops for this pawn when it is killed. May check a_Killer for special handling (sword of looting etc.). Called from KilledBy().
	virtual void GetDrops(cItems & a_Drops, cEntity * a_Killer = NULL) 
	{
		UNUSED(a_Drops);
		UNUSED(a_Killer);
	}

	/** Sets the internal world pointer to a new cWorld, doesn't update anything else. */
	void SetWorld(cWorld * a_World) { m_World = a_World; }

protected:
	static cCriticalSection m_CSCount;
	static int m_EntityCount;
	
	/** Measured in meter/second (m/s) */
	Vector3d m_Speed;

	int m_UniqueID;
	
	int m_Health;
	int m_MaxHealth;
	
	/// The entity to which this entity is attached (vehicle), NULL if none
	cEntity * m_AttachedTo;
	
	/// The entity which is attached to this entity (rider), NULL if none
	cEntity * m_Attachee;

	/** Stores whether head yaw has been set manually */
	bool m_bDirtyHead;
	
	/** Stores whether our yaw/pitch/roll (body orientation) has been set manually */
	bool m_bDirtyOrientation;
	
	/** Stores whether we have sent a Velocity packet with a speed of zero (no speed) to the client
	Ensures that said packet is sent only once */
	bool m_bHasSentNoSpeed;

	/** Stores if the entity is on the ground */
	bool m_bOnGround;
	
	/** Stores gravity that is applied to an entity every tick
	For realistic effects, this should be negative. For spaaaaaaace, this can be zero or even positive */
	float m_Gravity;
	
	/** Last position sent to client via the Relative Move or Teleport packets (not Velocity)
	Only updated if cEntity::BroadcastMovementUpdate() is called! */
	Vector3d m_LastPos;

	/** True when entity is initialised (Initialize()) and false when destroyed pending deletion (Destroy()) */
	bool m_IsInitialized;

	/** True when entity is being moved across worlds, false anytime else */
	bool m_IsTravellingThroughPortal;

	eEntityType m_EntityType;
	
	cWorld * m_World;
	
	/// Whether the entity is capable of taking fire or lava damage.
	bool m_IsFireproof;
    
	/// Time, in ticks, since the last damage dealt by being on fire. Valid only if on fire (IsOnFire())
	int m_TicksSinceLastBurnDamage;
	
	/// Time, in ticks, since the last damage dealt by standing in lava. Reset to zero when moving out of lava.
	int m_TicksSinceLastLavaDamage;
	
	/// Time, in ticks, since the last damage dealt by standing in fire. Reset to zero when moving out of fire.
	int m_TicksSinceLastFireDamage;
	
	/// Time, in ticks, until the entity extinguishes its fire
	int m_TicksLeftBurning;
	
	/// Time, in ticks, since the last damage dealt by the void. Reset to zero when moving out of the void.
	int m_TicksSinceLastVoidDamage;

<<<<<<< HEAD
=======
	
	/** Does the actual speed-setting. The default implementation just sets the member variable value;
	overrides can provide further processing, such as forcing players to move at the given speed. */
	virtual void DoSetSpeed(double a_SpeedX, double a_SpeedY, double a_SpeedZ);
	
>>>>>>> ede0f13b
	virtual void Destroyed(void) {} // Called after the entity has been destroyed

	/** Called in each tick to handle air-related processing i.e. drowning */
	virtual void HandleAir(void);
	
	/** Called once per tick to set IsSwimming and IsSubmerged */
	virtual void SetSwimState(cChunk & a_Chunk);

	/** If an entity is currently swimming in or submerged under water */
	bool m_IsSwimming, m_IsSubmerged;

	/** Air level of a mobile */
	int m_AirLevel;
	int m_AirTickTimer;

	/** Portal delay timer and cooldown boolean
	First value is to delay sending the respawn packet (which triggers the Entering the {Dimension} screen).
	Second value is to prevent a teleportation loop by ensuring we do not reenter a portal that we came out of.
	*/
	std::pair<unsigned short, bool> m_PortalCooldownData;
	
private:
	/** Measured in degrees, [-180, +180) */
	double   m_HeadYaw;
	
	/** Measured in degrees, [-180, +180) */
	Vector3d m_Rot;
	
	/** Position of the entity's XZ center and Y bottom */
	Vector3d m_Pos;
	
	/** Measured in meter / second */
	Vector3d m_WaterSpeed;
	
	/** Measured in Kilograms (Kg) */
	double m_Mass;
	
	/** Width of the entity, in the XZ plane. Since entities are represented as cylinders, this is more of a diameter. */
	double m_Width;
	
	/** Height of the entity (Y axis) */
	double m_Height;

	/** If a player hit a entity, the entity receive a invulnerable of 10 ticks.
	While this ticks, a player can't hit this entity. */
	int m_InvulnerableTicks;
} ;  // tolua_export

typedef std::list<cEntity *> cEntityList;



<|MERGE_RESOLUTION|>--- conflicted
+++ resolved
@@ -514,15 +514,11 @@
 	
 	/// Time, in ticks, since the last damage dealt by the void. Reset to zero when moving out of the void.
 	int m_TicksSinceLastVoidDamage;
-
-<<<<<<< HEAD
-=======
 	
 	/** Does the actual speed-setting. The default implementation just sets the member variable value;
 	overrides can provide further processing, such as forcing players to move at the given speed. */
 	virtual void DoSetSpeed(double a_SpeedX, double a_SpeedY, double a_SpeedZ);
 	
->>>>>>> ede0f13b
 	virtual void Destroyed(void) {} // Called after the entity has been destroyed
 
 	/** Called in each tick to handle air-related processing i.e. drowning */
