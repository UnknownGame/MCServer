#include "Globals.h"

#include "FallingBlock.h"
#include "../World.h"
#include "../ClientHandle.h"
#include "../Simulator/SandSimulator.h"
#include "../Chunk.h"





cFallingBlock::cFallingBlock(const Vector3i & a_BlockPosition, BLOCKTYPE a_BlockType, NIBBLETYPE a_BlockMeta) :
	super(etFallingBlock, a_BlockPosition.x + 0.5f, a_BlockPosition.y + 0.5f, a_BlockPosition.z + 0.5f, 0.98, 0.98),
	m_BlockType(a_BlockType),
	m_BlockMeta(a_BlockMeta),
	m_OriginalPosition(a_BlockPosition)
{
}





void cFallingBlock::SpawnOn(cClientHandle & a_ClientHandle)
{
	a_ClientHandle.SendSpawnFallingBlock(*this);
}





void cFallingBlock::Tick(float a_Dt, cChunk & a_Chunk)
{
	// GetWorld()->BroadcastTeleportEntity(*this);  // Test position
	
	int BlockX = POSX_TOINT;
	int BlockY = (int)(GetPosY() - 0.5);
	int BlockZ = POSZ_TOINT;
	
	if (BlockY < 0)
	{
		// Fallen out of this world, just continue falling until out of sight, then destroy:
		if (BlockY < VOID_BOUNDARY)
		{
			Destroy(true);
		}
		return;
	}
	
	if (BlockY >= cChunkDef::Height)
	{
		// Above the world, just wait for it to fall back down
		return;
	}
	
	int idx = a_Chunk.MakeIndexNoCheck(BlockX - a_Chunk.GetPosX() * cChunkDef::Width, BlockY, BlockZ - a_Chunk.GetPosZ() * cChunkDef::Width);
	BLOCKTYPE BlockBelow = a_Chunk.GetBlock(idx);
	NIBBLETYPE BelowMeta = a_Chunk.GetMeta(idx);
	if (cSandSimulator::DoesBreakFallingThrough(BlockBelow, BelowMeta))
	{
		// Fallen onto a block that breaks this into pickups (e. g. half-slab)
		// Must finish the fall with coords one below the block:
		cSandSimulator::FinishFalling(m_World, BlockX, BlockY, BlockZ, m_BlockType, m_BlockMeta);
		Destroy(true);
		return;
	}
	else if (!cSandSimulator::CanContinueFallThrough(BlockBelow))
	{
		// Fallen onto a solid block
		/*
		LOGD(
			"Sand: Checked below at {%d, %d, %d} (rel {%d, %d, %d}), it's %s, finishing the fall.",
			BlockX, BlockY, BlockZ,
			BlockX - a_Chunk.GetPosX() * cChunkDef::Width, BlockY, BlockZ - a_Chunk.GetPosZ() * cChunkDef::Width,
			ItemTypeToString(BlockBelow).c_str()
		);
		*/

		cSandSimulator::FinishFalling(m_World, BlockX, BlockY + 1, BlockZ, m_BlockType, m_BlockMeta);
		Destroy(true);
		return;
	}
	
	float MilliDt = a_Dt * 0.001f;
	AddSpeedY(MilliDt * -9.8f);
	AddPosition(GetSpeed() * MilliDt);

	// If not static (One billionth precision) broadcast movement.
<<<<<<< HEAD
	if ((fabs(GetSpeedX()) > std::numeric_limits<double>::epsilon()) || (fabs(GetSpeedZ()) > std::numeric_limits<double>::epsilon()))
=======
	static const float epsilon = 0.000000001f;
	if ((fabs(GetSpeedX()) > epsilon) || (fabs(GetSpeedZ()) > epsilon))
>>>>>>> bcd8f727
	{
		BroadcastMovementUpdate();
	}
}



<|MERGE_RESOLUTION|>--- conflicted
+++ resolved
@@ -87,13 +87,8 @@
 	AddSpeedY(MilliDt * -9.8f);
 	AddPosition(GetSpeed() * MilliDt);
 
-	// If not static (One billionth precision) broadcast movement.
-<<<<<<< HEAD
+	// If not static (one billionth precision) broadcast movement
 	if ((fabs(GetSpeedX()) > std::numeric_limits<double>::epsilon()) || (fabs(GetSpeedZ()) > std::numeric_limits<double>::epsilon()))
-=======
-	static const float epsilon = 0.000000001f;
-	if ((fabs(GetSpeedX()) > epsilon) || (fabs(GetSpeedZ()) > epsilon))
->>>>>>> bcd8f727
 	{
 		BroadcastMovementUpdate();
 	}
