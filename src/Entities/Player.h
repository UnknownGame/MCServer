--- conflicted
+++ resolved
@@ -328,13 +328,9 @@
 	void SetVisible( bool a_bVisible );										// tolua_export
 	bool IsVisible(void) const { return m_bVisible; }									// tolua_export
 
-<<<<<<< HEAD
-	virtual bool MoveToWorld(const AString & a_WorldName, cWorld * a_World = NULL) override;  // tolua_export
-=======
 	/** Moves the player to the specified world.
 	Returns true if successful, false on failure (world not found). */
-	bool MoveToWorld(const char * a_WorldName);  // tolua_export
->>>>>>> c259dad7
+	virtual bool MoveToWorld(const AString & a_WorldName, cWorld * a_World = NULL) override;  // tolua_export
 
 	/** Saves all player data, such as inventory, to JSON */
 	bool SaveToDisk(void);
