--- conflicted
+++ resolved
@@ -19,7 +19,6 @@
 			<img src="https://raw.githubusercontent.com/mc-server/MCServer/master/src/Resources/icon_256.png" alt="MCServer Logo" class="logo"/>
 			<h1>MCServer</h1>
 			<h2>MCServer - A Custom Minecraft Server</h2>
-<<<<<<< HEAD
 		</header>
 		
 		<nav>
@@ -28,59 +27,6 @@
 				<li class="nav"><a href="https://github.com/mc-server/MCServer" class="navlink">GitHub</a></li>
 				<li class="nav"><a href="http://forum.mc-server.org" class="navlink">Forums</a></li>
 				<li class="nav"><a href="http://mc-server.xoft.cz/LuaAPI/" class="navlink">API Documentation</a></li>
-=======
-			<hr>
-			<p>What is MCServer? MCServer is a custom Minecraft server, written completely in C++. It's designed to be a fast, lightweight and easy to use replacement for the original server.</p>
-
-			<h2>Download Current Dev Build</h2>
-			<hr>
-			<p>Below you can download the current version for your operating system.  MCServer supports Windows, Linux, and MacOSX.  If your platform is not in the list below, then there is probably a bug, and is being worked on.</p>
-			
-			<ul class="large sourcebox">
-
-				<li class="line">
-					<a href="http://ci.bearbin.net/job/MCServer%20Linux-x86/lastSuccessfulBuild/artifact/MCServer.tar" class="linux32">
-						<span class="heading">Linux 32-bit</span>
-						<strong>Requirements:</strong>&nbsp;Linux 32-bit
-					</a>
-				</li>
-										
-				<li class="line">
-					<a href="http://ci.bearbin.net/job/MCServer%20Linux-x86-64/lastSuccessfulBuild/artifact/MCServer.tar" class="linux64">
-						<span class="heading">Linux 64-bit</span>
-						<strong>Requirements:</strong>&nbsp;Linux 64-bit
-					</a>
-				</li>
-
-				<li class="line">
-					<a href="http://mc-server.xoft.cz" class="windows">
-						<span class="heading">Windows</span>
-						<strong>Requirements:</strong>&nbsp;Windows XP SP3, Windows&nbsp;Server 2003, Windows Vista, Windows 7 or Windows 8
-					</a>
-				</li>
-
-				<li class="line">
-					<a href="https://skydrive.live.com/?mkt=en-US#cid=EAC2A6E3A23C4250&id=EAC2A6E3A23C4250%21109" class="mac">
-						<span class="heading">Mac</span>
-						<strong>Requirements:</strong>&nbsp;Intel Mac OS X 64-bit
-					</a>
-				</li>
-										
-				<li class="line">
-					<a href="http://ci.bearbin.net/job/MCServer%20Linux-RasPi%20HardFloat/lastSuccessfulBuild/artifact/MCServer.tar" class="raspi">
-						<span class="heading">Raspberry Pi Hard Float</span>
-						<span><strong>Requirements:</strong>&nbsp;Raspbian HF (default OS)</span>
-					</a>
-				</li>
-				
-				<li class="line">
-					<a href="http://ci.bearbin.net/job/MCServer%20Linux-RasPi%20SoftFloat/lastSuccessfulBuild/artifact/MCServer.tar" class="raspi">
-						<span class="heading">Raspberry Pi Soft Float</span>
-						<span><strong>Requirements:</strong>&nbsp;Raspbian Soft Float or Debian Soft Float</span>
-					</a>
-				</li>
-								
->>>>>>> c3cfbca1
 			</ul>
 		</nav>
 
@@ -94,7 +40,6 @@
 			MCServer supports Windows, Linux, and MacOSX. 
 			If your platform is not in the list below, then there is probably a bug, and is being worked on.</p>
 			
-<<<<<<< HEAD
 			<hr><br/>
 			
 			<table class="downloadbox">
@@ -183,30 +128,6 @@
 			</table>
 		
 		</content>
-=======
-			<h2>Source Code</h2>
-			<hr>
-			<p>MCServer is an Open-Source project, and thus you can always download the latest version from <a href="//github.com/mc-server/MCServer">GitHub</a> and compile the binaries yourself.</p>
-			<p>You'll need cmake and a c++ compiler, please see <a href="//github.com/mc-server/MCServer/blob/master/COMPILING.md">COMPILING.md</a> for details</p>
-			
-			<ul  class="large sourcebox">
-				<li class="line">
-					<a href="//github.com/mc-server/MCServer/archive/master.zip" class="source">
-						<span class="heading">Direct Download</span>
-					</a>
-				</li>
-				<li class="line">
-					<a href="https://github.com/mc-server/MCServer.git" class="source">
-						<span class="heading">Git Clone</span>
-						<span><strong>Requirements:</strong>&nbsp;Git</span>
-					</a>
-				</li>
-			</ul>
-        </div>
-    	
-    	</div>
-    	</div>
->>>>>>> c3cfbca1
     
 		<footer>
 			<p style="text-align: center;">&copy; MCServer Contributors</p>
